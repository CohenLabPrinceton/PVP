--- conflicted
+++ resolved
@@ -7,7 +7,6 @@
 from vent.coordinator.coordinator import get_coordinator
 from vent.controller.control_module import get_control_module
 
-<<<<<<< HEAD
 ######################################################################
 #########################   TEST 1  ##################################
 ######################################################################
@@ -15,19 +14,12 @@
 #   Make sure the controller remembers settings, and can be started
 #   and stopped repeatedly a couple of times.
 #
-@pytest.mark.parametrize("control_setting_name", [ControlSettingName.PIP,
-                                                  ControlSettingName.PIP_TIME,
-                                                  ControlSettingName.PEEP,
-                                                  ControlSettingName.BREATHS_PER_MINUTE,
-                                                  ControlSettingName.INSPIRATION_TIME_SEC])
-=======
 
 @pytest.mark.parametrize("control_setting_name", [ValueName.PIP,
                                                   ValueName.PIP_TIME,
                                                   ValueName.PEEP,
                                                   ValueName.BREATHS_PER_MINUTE,
                                                   ValueName.INSPIRATION_TIME_SEC])
->>>>>>> efdc9d62
 
 def test_control_settings(control_setting_name):
     '''
@@ -103,29 +95,17 @@
 
     vals_start = Controller.get_sensors()
 
-<<<<<<< HEAD
     v_peep = random.randint(5, 10)
-    command = ControlSetting(name=ControlSettingName.PEEP, value=v_peep, min_value=v_peep-2, max_value=v_peep+2, timestamp=time.time())
+    command = ControlSetting(name=ValueName.PEEP, value=v_peep, min_value=v_peep-2, max_value=v_peep+2, timestamp=time.time())
     Controller.set_control(command)
 
     v_pip = random.randint(15, 30)
-    command = ControlSetting(name=ControlSettingName.PIP, value=v_pip, min_value=v_pip-2, max_value=v_pip+2, timestamp=time.time())
+    command = ControlSetting(name=ValueName.PIP, value=v_pip, min_value=v_pip-2, max_value=v_pip+2, timestamp=time.time())
     Controller.set_control(command)
 
     v_bpm = random.randint(6, 20)
-    command = ControlSetting(name=ControlSettingName.BREATHS_PER_MINUTE, value=v_bpm, min_value=v_bpm-1, max_value=v_bpm+1, timestamp=time.time()) 
-=======
-    v_peep = random.randint(5, 15)
-    command = ControlSetting(name=ValueName.PEEP, value=v_peep, min_value=v_peep - 1, max_value=v_peep + 1, timestamp=time.time())
-    Controller.set_control(command)
-
-    v_pip = random.randint(15, 25)
-    command = ControlSetting(name=ValueName.PIP, value=v_pip, min_value=v_pip - 1, max_value=v_pip + 1, timestamp=time.time())
-    Controller.set_control(command)
-
-    v_bpm = random.randint(6, 25)
-    command = ControlSetting(name=ValueName.BREATHS_PER_MINUTE, value=v_bpm, min_value=v_bpm - 1, max_value=v_bpm + 1, timestamp=time.time())
->>>>>>> efdc9d62
+    command = ControlSetting(name=ValueName.BREATHS_PER_MINUTE, value=v_bpm, min_value=v_bpm-1, max_value=v_bpm+1, timestamp=time.time()) 
+
     Controller.set_control(command)
 
     v_iphase = (0.3 + np.random.random()*0.5) * 60/v_bpm
@@ -206,21 +186,13 @@
         if t == 0:
             command = ControlSetting(name=ValueName.BREATHS_PER_MINUTE, value=17, min_value=0, max_value=30, timestamp=time.time())
             Controller.set_control(command)
-            command = ControlSetting(name=ControlSettingName.INSPIRATION_TIME_SEC, value=1.5, min_value=0, max_value=2, timestamp=time.time())
+            command = ControlSetting(name=ValueName.INSPIRATION_TIME_SEC, value=1.5, min_value=0, max_value=2, timestamp=time.time())
             Controller.set_control(command)
         if t == 3:
             command = ControlSetting(name=ValueName.PIP, value=25, min_value=0, max_value=30, timestamp=time.time())
             Controller.set_control(command)
-<<<<<<< HEAD
         if t == 6:
-            command = ControlSetting(name=ControlSettingName.PEEP, value=10, min_value=0, max_value=20, timestamp=time.time())
-=======
-        if t == 7:
-            command = ControlSetting(name=ValueName.INSPIRATION_TIME_SEC, value=1.5, min_value=0, max_value=2, timestamp=time.time())
-            Controller.set_control(command)
-        if t == 10:
             command = ControlSetting(name=ValueName.PEEP, value=10, min_value=0, max_value=20, timestamp=time.time())
->>>>>>> efdc9d62
             Controller.set_control(command)
 
         ### Make a cascade of changes to trigger four alarms
