"""
test objects
* main
* components
* control
* monitor
* plot
* control_panel

test types
* user interaction
* flooding


"""

from copy import copy
import pdb

import pytest
from time import sleep


from pytestqt import qt_compat
from pytestqt.qt_compat import qt_api

# mock before importing


from vent import gui
from vent.gui import styles
from vent.gui import widgets
from vent.common import message, values
from vent.coordinator.coordinator import get_coordinator

# from vent.common import prefs
# prefs.set_pref('ENABLE_DIALOGS', False)


from PySide2 import QtCore, QtGui, QtWidgets

import numpy as np

##################################

# turn off gui limiting
gui.limit_gui(False)

n_samples = 10
decimals = 5
global_minmax_range = (0, 100)
global_safe_range = (25, 75)

@pytest.fixture
def generic_minmax():
    """
    Make a (min, max) range of values that has some safe space in between.

    ie. min can be between 0 and 0.25*(minmax_range[1]-minmax_range[0])
    and max can similarly be above the 75% mark of the range
    Returns:

    """
    def _generic_minmax():
        abs_min = np.random.rand() * (global_minmax_range[1]-global_minmax_range[0]) * 0.25 + \
                  global_minmax_range[0]
        abs_max = np.random.rand() * (global_minmax_range[1]-global_minmax_range[0]) * 0.25 + \
                  global_minmax_range[0] + (global_minmax_range[1]-global_minmax_range[0]) * 0.75
        abs_min, abs_max = np.round(abs_min, decimals), np.round(abs_max, decimals)
        return abs_min, abs_max
    return _generic_minmax

@pytest.fixture
def generic_saferange():
    """
    Make a (min, max) range of values that has some safe space in between.

    ie. min can be between 0 and 0.25*(minmax_range[1]-minmax_range[0])
    and max can similarly be above the 75% mark of the range
    Returns:

    """
    def _generic_saferange():
        abs_min = np.random.rand() * (global_safe_range[1]-global_safe_range[0]) * 0.25 + \
                  global_safe_range[0]
        abs_max = np.random.rand() * (global_safe_range[1]-global_safe_range[0]) * 0.25 + \
                  global_safe_range[0] + (global_safe_range[1]-global_safe_range[0]) * 0.75
        abs_min, abs_max = np.round(abs_min, decimals), np.round(abs_max, decimals)
        return abs_min, abs_max
    return _generic_saferange

@pytest.fixture()
def spawn_gui(qtbot):

    assert qt_api.QApplication.instance() is not None

    app = qt_api.QApplication.instance()
    app.setStyle('Fusion')
    app.setStyleSheet(styles.DARK_THEME)
    app = styles.set_dark_palette(app)

    coordinator = get_coordinator(sim_mode=True, single_process=False)
    vent_gui = gui.Vent_Gui(coordinator, set_defaults=True)
    # vent_gui.init_controls()
    #app, vent_gui = launch_gui(coordinator)
    qtbot.addWidget(vent_gui)
    vent_gui.init_controls()
    return app, vent_gui




def test_gui_launch(qtbot, spawn_gui):

    app, vent_gui = spawn_gui
    vent_gui.control_panel.start_button.click()

    # wait for a second to let the simulation spin up and start spitting values
    qtbot.wait(2000)

    assert vent_gui.isVisible()

# @pytest.mark.timeout(15)
# def test_gui_launch_mp(qtbot):
#     assert qt_api.QApplication.instance() is not None
#
#     # coordinator = get_coordinator(sim_mode=True, single_process=False)
#     # coordinator.start()
#     #
#     # vent_gui = gui.Vent_Gui(coordinator)
#     # qtbot.addWidget(vent_gui)
#     # vent_gui.control_panel.start_button.click()
#
#     # wait for a second to let the simulation spin up and start spitting values
#     qtbot.wait(5000)
#
#     assert vent_gui.isVisible()


################################
# test user interaction
<<<<<<< HEAD
#
# @pytest.mark.parametrize("test_value", [(k, v) for k, v in values.CONTROL.items() if k == values.ValueName.PIP] )
# # @pytest.mark.parametrize("test_value", [(k, v) for k, v in values.CONTROL.items() if k==values.ValueName.PIP])
# def test_gui_controls(qtbot, spawn_gui, test_value):
#     """
#     test setting controls in all the ways available to the GUI
#
#     from the :class:`~vent.gui.widgets.control.Control` widget:
#
#         * :class:`~vent.gui.widgets.components.EditableLabel` - setting label text
#         * setting slider value
#         * using :meth:`~vent.gui.main.Vent_Gui.set_value`
#
#
=======

# @pytest.mark.parametrize("test_value", [(k, v) for k, v in values.CONTROL.items()])
# def test_gui_controls(qtbot, spawn_gui, test_value):
#     """
#     test setting controls in all the ways available to the GUI

#     from the :class:`~vent.gui.widgets.control.Control` widget:

#         * :class:`~vent.gui.widgets.components.EditableLabel` - setting label text
#         * setting slider value
#         * using :meth:`~vent.gui.main.Vent_Gui.set_value`


>>>>>>> ecb71887
#     Args:
#         qtbot:
#         spawn_gui:
#         test_value:
<<<<<<< HEAD
#
#
#     """
#
#     app, vent_gui = spawn_gui
#
#     vent_gui.start()
#     vent_gui.timer.stop()
#     vent_gui.control_panel.lock_button.click()
#
#     value_name = test_value[0]
#     value_params = test_value[1]
#     abs_range = value_params.abs_range
#     safe_range = value_params.safe_range
#
#     # generate target value
#     def gen_test_value():
#         test_value = np.random.rand()*(safe_range[1]-safe_range[0]) + safe_range[0]
#         test_value = np.round(test_value, value_params.decimals)
#         return test_value
#
#     ####
#     # test setting controls from control widget
#     # from editablelabel
#
#     control_widget = vent_gui.controls[value_name.name]
#
#     for i in range(n_samples):
#         test_value = gen_test_value()
#
=======


#     """

#     app, vent_gui = spawn_gui

#     vent_gui.start()
#     vent_gui.timer.stop()

#     value_name = test_value[0]
#     value_params = test_value[1]
#     abs_range = value_params.abs_range

#     # generate target value
#     def gen_test_value():
#         test_value = np.random.rand()*(abs_range[1]-abs_range[0]) + abs_range[0]
#         test_value = np.round(test_value, value_params.decimals)
#         return test_value

#     ####
#     # test setting controls from control widget
#     # from editablelabel

#     control_widget = vent_gui.controls[value_name.name]

#     for i in range(n_samples):
#         test_value = gen_test_value()

>>>>>>> ecb71887
#         control_widget.value_label.setLabelEditableAction()
#         control_widget.value_label.lineEdit.setText(str(test_value))
#         control_widget.value_label.returnPressedAction()
#         # should call labelUpdatedAction and send to controller
<<<<<<< HEAD
#
#         control_value = vent_gui.coordinator.get_control(value_name)
#
#         assert(control_value.value == test_value)
#
#     # from slider
#     # toggle it open
#     if not value_name in (values.ValueName.PEEP,):
#         assert(control_widget.slider_frame.isVisible() == False)
#         control_widget.toggle_button.click()
#         assert(control_widget.slider_frame.isVisible() == True)
#
#         for i in range(n_samples):
#             test_value = gen_test_value()
#             control_widget.slider.setValue(test_value)
#
#             control_value = vent_gui.coordinator.get_control(value_name)
#             assert(control_value.value == test_value)
#
=======

#         control_value = vent_gui.coordinator.get_control(value_name)

#         assert(control_value.value == test_value)

#     # from slider
#     # toggle it open
#     assert(control_widget.slider_frame.isVisible() == False)
#     control_widget.toggle_button.click()
#     assert(control_widget.slider_frame.isVisible() == True)

#     for i in range(n_samples):
#         test_value = gen_test_value()
#         control_widget.slider.setValue(test_value)

#         control_value = vent_gui.coordinator.get_control(value_name)
#         assert(control_value.value == test_value)

>>>>>>> ecb71887
#     # from set_value
#     for i in range(n_samples):
#         test_value = gen_test_value()
#         vent_gui.set_value(test_value, value_name = value_name)
<<<<<<< HEAD
#
=======

>>>>>>> ecb71887
#         control_value = vent_gui.coordinator.get_control(value_name)
#         assert(control_value.value == test_value)


# @pytest.mark.parametrize("test_value", [(k, v) for k, v in values.SENSOR.items()])
# def test_gui_monitor(qtbot, spawn_gui, test_value):
<<<<<<< HEAD
#
#
#     app, vent_gui = spawn_gui
#
#     vent_gui.start()
#     vent_gui.timer.stop()
#
#
#     value_name = test_value[0]
#     value_params = test_value[1]
#     abs_range = value_params.abs_range
#
=======


#     app, vent_gui = spawn_gui

#     vent_gui.start()
#     vent_gui.timer.stop()


#     value_name = test_value[0]
#     value_params = test_value[1]
#     abs_range = value_params.abs_range

>>>>>>> ecb71887
#     # generate target value
#     def gen_test_values():
#         test_value = np.random.rand(2)*(abs_range[1]-abs_range[0]) + abs_range[0]
#         test_value = np.round(test_value, value_params.decimals)
#         return np.min(test_value), np.max(test_value)
<<<<<<< HEAD
#
#     monitor_widget = vent_gui.monitor[value_name.name]

    # open the control
    # assert(monitor_widget.slider_frame.isVisible() == False)
    # monitor_widget.toggle_button.click()
    # assert (monitor_widget.slider_frame.isVisible() == True)

    # set handles to abs_min and max so are on absolute right and left sides
    # monitor_widget.range_slider.setValue(abs_range)
    # assert(monitor_widget.range_slider.low == monitor_widget.range_slider.minimum())
    # assert (monitor_widget.range_slider.high == monitor_widget.range_slider.maximum())
    #
    # # move left a quarter of the way to the right
    # widget_size = monitor_widget.range_slider.size()
    #
    # # get low box position
    # low_pos = monitor_widget.range_slider.get_handle_rect(0)
    # click_pos = low_pos.center()
    # move_pos = copy(click_pos)
    # move_pos.setX(move_pos.x() + (widget_size.width()/4))
    #
    # qtbot.mouseMove(monitor_widget.range_slider, click_pos, delay=100)
    # qtbot.mousePress(monitor_widget.range_slider, QtCore.Qt.LeftButton, delay=200)
    # qtbot.mouseMove(monitor_widget.range_slider, move_pos)
    # qtbot.mouseRelease(monitor_widget.range_slider, QtCore.Qt.LeftButton, pos=move_pos, delay=200)


    # set with range_slider
    # for i in range(n_samples):
    #     test_min, test_max = gen_test_values()
    #
    #
    #     with qtbot.waitSignal(monitor_widget.limits_changed, timeout=1000) as blocker:
    #         monitor_widget.range_slider.setLow(test_min)
    #         sleep(0.01)
    #         assert(blocker.args[0][0]==test_min)
    #
    #     with qtbot.waitSignal(monitor_widget.limits_changed, timeout=1000) as blocker:
    #         monitor_widget.range_slider.setHigh(test_max)
    #         sleep(0.01)
    #         assert(blocker.args[0][1]==test_max)
=======

#     monitor_widget = vent_gui.monitor[value_name.name]

#     # open the control
#     assert(monitor_widget.slider_frame.isVisible() == False)
#     monitor_widget.toggle_button.click()
#     assert (monitor_widget.slider_frame.isVisible() == True)

#     # set handles to abs_min and max so are on absolute right and left sides
#     monitor_widget.range_slider.setValue(abs_range)
#     assert(monitor_widget.range_slider.low == monitor_widget.range_slider.minimum())
#     assert (monitor_widget.range_slider.high == monitor_widget.range_slider.maximum())
#     #
#     # # move left a quarter of the way to the right
#     # widget_size = monitor_widget.range_slider.size()
#     #
#     # # get low box position
#     # low_pos = monitor_widget.range_slider.get_handle_rect(0)
#     # click_pos = low_pos.center()
#     # move_pos = copy(click_pos)
#     # move_pos.setX(move_pos.x() + (widget_size.width()/4))
#     #
#     # qtbot.mouseMove(monitor_widget.range_slider, click_pos, delay=100)
#     # qtbot.mousePress(monitor_widget.range_slider, QtCore.Qt.LeftButton, delay=200)
#     # qtbot.mouseMove(monitor_widget.range_slider, move_pos)
#     # qtbot.mouseRelease(monitor_widget.range_slider, QtCore.Qt.LeftButton, pos=move_pos, delay=200)


#     # set with range_slider
#     # for i in range(n_samples):
#     #     test_min, test_max = gen_test_values()
#     #
#     #
#     #     with qtbot.waitSignal(monitor_widget.limits_changed, timeout=1000) as blocker:
#     #         monitor_widget.range_slider.setLow(test_min)
#     #         sleep(0.01)
#     #         assert(blocker.args[0][0]==test_min)
#     #
#     #     with qtbot.waitSignal(monitor_widget.limits_changed, timeout=1000) as blocker:
#     #         monitor_widget.range_slider.setHigh(test_max)
#     #         sleep(0.01)
#     #         assert(blocker.args[0][1]==test_max)
>>>>>>> ecb71887



#########################
# Test control panel
def test_pressure_unit_conversion():
    # TODO: this
    return

def test_sliders_during_unit_convertion():
    # TODO: this
    return




###################################
# Test base components

#####
# doubleslider
#
# def test_doubleslider(qtbot):
#     """
#     test that the doubleslider accurately represents floats
#     """
#     doubleslider = widgets.components.DoubleSlider(decimals=decimals)
#     doubleslider.show()
#     qtbot.addWidget(doubleslider)
#
#     doubleslider.setMinimum(0)
#     doubleslider.setMaximum(1)
#
#     for i in np.random.rand(n_samples):
#         test_val = np.round(i, decimals)
#
#         # set value inside of signal catcher to test both value and signal
#         with qtbot.waitSignal(doubleslider.doubleValueChanged, timeout=1000) as blocker:
#             doubleslider.setValue(test_val)
#
#         assert(doubleslider.value() == test_val)
#         assert(blocker.args == test_val)
#
#
# def test_doubleslider_minmax(qtbot, generic_minmax):
#
#     doubleslider = widgets.components.DoubleSlider(decimals=decimals)
#     doubleslider.show()
#     qtbot.addWidget(doubleslider)
#
#     multiplier = 100
#     for i in range(n_samples):
#         min, max = generic_minmax()
#
#         doubleslider.setMinimum(min)
#         doubleslider.setMaximum(max)
#
#         # test that values were set correctly
#         assert(doubleslider.minimum() == min)
#         assert(doubleslider.maximum() == max)
#
#         # test below min and above max
#         test_min = min - np.random.rand()*multiplier
#         test_max = max + np.random.rand()*multiplier
#
#         doubleslider.setValue(test_min)
#         assert(doubleslider.value() == doubleslider.minimum())
#         doubleslider.setValue(test_max)
#         assert(doubleslider.value() == doubleslider.maximum())
#
# #################
# # RangeSlider
#
# def test_rangeslider(qtbot, generic_minmax, generic_saferange):
#     abs_range = generic_minmax()
#     safe_range = generic_saferange()
#     print(safe_range)
#     orientation = QtCore.Qt.Orientation.Horizontal
#
#
#     rangeslider = widgets.components.RangeSlider(
#         abs_range,
#         safe_range,
#         decimals=decimals,
#         orientation=orientation)
#     rangeslider.show()
#     qtbot.addWidget(rangeslider)
#
#     # test ranges & values
#     assert(rangeslider.minimum() == abs_range[0])
#     assert(rangeslider.maximum() == abs_range[1])
#     assert(rangeslider.low == safe_range[0])
#     assert(rangeslider.high == safe_range[1])
#
#     for i in range(n_samples):
#         min, max = generic_saferange()
#         print(min, max)
#
#         with qtbot.waitSignal(rangeslider.valueChanged, timeout=1000) as blocker:
#             rangeslider.setHigh(max)
#             assert(rangeslider.high == max)
#
#             rangeslider.setLow(min)
#             assert(rangeslider.low == min)
#
# def test_rangeslider_minmax(qtbot, generic_minmax, generic_saferange):
#     abs_range = generic_minmax()
#     safe_range = generic_saferange()
#     decimals = 5
#     orientation = QtCore.Qt.Orientation.Horizontal
#
#     rangeslider = widgets.components.RangeSlider(
#         abs_range,
#         safe_range,
#         decimals=decimals,
#         orientation=orientation)
#     rangeslider.show()
#     qtbot.addWidget(rangeslider)
#
#     for i in range(n_samples):
#         abs_min, abs_max = generic_minmax()
#         safe_min, safe_max = generic_saferange()
#
#         #pdb.set_trace()
#         # Set min and max and test they were set correctly
#         rangeslider.setMinimum(abs_min)
#         assert(rangeslider.minimum() == abs_min)
#
#         rangeslider.setMaximum(abs_max)
#         assert(rangeslider.maximum() == abs_max)
#
#         # set low and high and test they were set correctly
#         rangeslider.setHigh(safe_max)
#         assert(rangeslider.high == safe_max)
#
#         rangeslider.setLow(safe_min)
#         assert(rangeslider.low == safe_min)
#
#         # try to set low and high outside of max
#         rangeslider.setHigh(abs_max + 1)
#         assert(rangeslider.high == rangeslider.maximum())
#
#         rangeslider.setLow(abs_min - 1)
#         assert(rangeslider.low == rangeslider.minimum())
#
#         # try to set low higher and high and vice versa
#         midpoint = np.round(np.mean([abs_min, abs_max]), decimals)
#         highpoint = np.round(midpoint-1, decimals)
#         lowpoint = np.round(midpoint-1-(10**-decimals), decimals)
#
#         rangeslider.setLow(midpoint)
#         rangeslider.setHigh(highpoint)
#
#         assert(rangeslider.high == highpoint)
#         assert(rangeslider.low == lowpoint)
#
#         highpoint = np.round(midpoint+1+(10**-decimals), decimals)
#         lowpoint = np.round(midpoint + 1, decimals)
#
#         rangeslider.setHigh(midpoint)
#         rangeslider.setLow(lowpoint)
#
#         assert(rangeslider.low == lowpoint)
#         assert(rangeslider.high == highpoint)
#<|MERGE_RESOLUTION|>--- conflicted
+++ resolved
@@ -139,7 +139,6 @@
 
 ################################
 # test user interaction
-<<<<<<< HEAD
 #
 # @pytest.mark.parametrize("test_value", [(k, v) for k, v in values.CONTROL.items() if k == values.ValueName.PIP] )
 # # @pytest.mark.parametrize("test_value", [(k, v) for k, v in values.CONTROL.items() if k==values.ValueName.PIP])
@@ -154,26 +153,10 @@
 #         * using :meth:`~vent.gui.main.Vent_Gui.set_value`
 #
 #
-=======
-
-# @pytest.mark.parametrize("test_value", [(k, v) for k, v in values.CONTROL.items()])
-# def test_gui_controls(qtbot, spawn_gui, test_value):
-#     """
-#     test setting controls in all the ways available to the GUI
-
-#     from the :class:`~vent.gui.widgets.control.Control` widget:
-
-#         * :class:`~vent.gui.widgets.components.EditableLabel` - setting label text
-#         * setting slider value
-#         * using :meth:`~vent.gui.main.Vent_Gui.set_value`
-
-
->>>>>>> ecb71887
 #     Args:
 #         qtbot:
 #         spawn_gui:
 #         test_value:
-<<<<<<< HEAD
 #
 #
 #     """
@@ -204,41 +187,10 @@
 #     for i in range(n_samples):
 #         test_value = gen_test_value()
 #
-=======
-
-
-#     """
-
-#     app, vent_gui = spawn_gui
-
-#     vent_gui.start()
-#     vent_gui.timer.stop()
-
-#     value_name = test_value[0]
-#     value_params = test_value[1]
-#     abs_range = value_params.abs_range
-
-#     # generate target value
-#     def gen_test_value():
-#         test_value = np.random.rand()*(abs_range[1]-abs_range[0]) + abs_range[0]
-#         test_value = np.round(test_value, value_params.decimals)
-#         return test_value
-
-#     ####
-#     # test setting controls from control widget
-#     # from editablelabel
-
-#     control_widget = vent_gui.controls[value_name.name]
-
-#     for i in range(n_samples):
-#         test_value = gen_test_value()
-
->>>>>>> ecb71887
 #         control_widget.value_label.setLabelEditableAction()
 #         control_widget.value_label.lineEdit.setText(str(test_value))
 #         control_widget.value_label.returnPressedAction()
 #         # should call labelUpdatedAction and send to controller
-<<<<<<< HEAD
 #
 #         control_value = vent_gui.coordinator.get_control(value_name)
 #
@@ -258,9 +210,36 @@
 #             control_value = vent_gui.coordinator.get_control(value_name)
 #             assert(control_value.value == test_value)
 #
-=======
-
+#     # from set_value
+#     for i in range(n_samples):
+#         test_value = gen_test_value()
+#         vent_gui.set_value(test_value, value_name = value_name)
+#
 #         control_value = vent_gui.coordinator.get_control(value_name)
+#         assert(control_value.value == test_value)
+
+
+# @pytest.mark.parametrize("test_value", [(k, v) for k, v in values.SENSOR.items()])
+# def test_gui_monitor(qtbot, spawn_gui, test_value):
+#
+#
+#     app, vent_gui = spawn_gui
+#
+#     vent_gui.start()
+#     vent_gui.timer.stop()
+#
+#
+#     value_name = test_value[0]
+#     value_params = test_value[1]
+#     abs_range = value_params.abs_range
+#
+#     # generate target value
+#     def gen_test_values():
+#         test_value = np.random.rand(2)*(abs_range[1]-abs_range[0]) + abs_range[0]
+#         test_value = np.round(test_value, value_params.decimals)
+#         return np.min(test_value), np.max(test_value)
+#
+#     monitor_widget = vent_gui.monitor[value_name.name]
 
 #         assert(control_value.value == test_value)
 
@@ -277,98 +256,34 @@
 #         control_value = vent_gui.coordinator.get_control(value_name)
 #         assert(control_value.value == test_value)
 
->>>>>>> ecb71887
 #     # from set_value
 #     for i in range(n_samples):
 #         test_value = gen_test_value()
 #         vent_gui.set_value(test_value, value_name = value_name)
-<<<<<<< HEAD
-#
-=======
-
->>>>>>> ecb71887
+
 #         control_value = vent_gui.coordinator.get_control(value_name)
 #         assert(control_value.value == test_value)
 
 
 # @pytest.mark.parametrize("test_value", [(k, v) for k, v in values.SENSOR.items()])
 # def test_gui_monitor(qtbot, spawn_gui, test_value):
-<<<<<<< HEAD
-#
-#
+
+
 #     app, vent_gui = spawn_gui
-#
+
 #     vent_gui.start()
 #     vent_gui.timer.stop()
-#
-#
+
+
 #     value_name = test_value[0]
 #     value_params = test_value[1]
 #     abs_range = value_params.abs_range
-#
-=======
-
-
-#     app, vent_gui = spawn_gui
-
-#     vent_gui.start()
-#     vent_gui.timer.stop()
-
-
-#     value_name = test_value[0]
-#     value_params = test_value[1]
-#     abs_range = value_params.abs_range
-
->>>>>>> ecb71887
+
 #     # generate target value
 #     def gen_test_values():
 #         test_value = np.random.rand(2)*(abs_range[1]-abs_range[0]) + abs_range[0]
 #         test_value = np.round(test_value, value_params.decimals)
 #         return np.min(test_value), np.max(test_value)
-<<<<<<< HEAD
-#
-#     monitor_widget = vent_gui.monitor[value_name.name]
-
-    # open the control
-    # assert(monitor_widget.slider_frame.isVisible() == False)
-    # monitor_widget.toggle_button.click()
-    # assert (monitor_widget.slider_frame.isVisible() == True)
-
-    # set handles to abs_min and max so are on absolute right and left sides
-    # monitor_widget.range_slider.setValue(abs_range)
-    # assert(monitor_widget.range_slider.low == monitor_widget.range_slider.minimum())
-    # assert (monitor_widget.range_slider.high == monitor_widget.range_slider.maximum())
-    #
-    # # move left a quarter of the way to the right
-    # widget_size = monitor_widget.range_slider.size()
-    #
-    # # get low box position
-    # low_pos = monitor_widget.range_slider.get_handle_rect(0)
-    # click_pos = low_pos.center()
-    # move_pos = copy(click_pos)
-    # move_pos.setX(move_pos.x() + (widget_size.width()/4))
-    #
-    # qtbot.mouseMove(monitor_widget.range_slider, click_pos, delay=100)
-    # qtbot.mousePress(monitor_widget.range_slider, QtCore.Qt.LeftButton, delay=200)
-    # qtbot.mouseMove(monitor_widget.range_slider, move_pos)
-    # qtbot.mouseRelease(monitor_widget.range_slider, QtCore.Qt.LeftButton, pos=move_pos, delay=200)
-
-
-    # set with range_slider
-    # for i in range(n_samples):
-    #     test_min, test_max = gen_test_values()
-    #
-    #
-    #     with qtbot.waitSignal(monitor_widget.limits_changed, timeout=1000) as blocker:
-    #         monitor_widget.range_slider.setLow(test_min)
-    #         sleep(0.01)
-    #         assert(blocker.args[0][0]==test_min)
-    #
-    #     with qtbot.waitSignal(monitor_widget.limits_changed, timeout=1000) as blocker:
-    #         monitor_widget.range_slider.setHigh(test_max)
-    #         sleep(0.01)
-    #         assert(blocker.args[0][1]==test_max)
-=======
 
 #     monitor_widget = vent_gui.monitor[value_name.name]
 
@@ -411,7 +326,6 @@
 #     #         monitor_widget.range_slider.setHigh(test_max)
 #     #         sleep(0.01)
 #     #         assert(blocker.args[0][1]==test_max)
->>>>>>> ecb71887
 
 
 
