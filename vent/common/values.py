from collections import OrderedDict as odict
from enum import Enum, auto

# TODO: Zhenyu's job is to make sure the print value is an intepretable string
class ValueName(Enum):
    #Setting that are likely important for future adjustements
    PIP = auto()       # PIP pressure
    PIP_TIME = auto()  # time to reach PIP
    PEEP = auto()      # PEEP pressure
    PEEP_TIME = auto() # time to reach PEEP
    BREATHS_PER_MINUTE = auto()
    INSPIRATION_TIME_SEC = auto()
    IE_RATIO = auto()
    #Settings that are read out, but can not be controlled by software
    FIO2 = auto()
    VTE = auto()
    PRESSURE = auto()
    FLOWOUT = auto()


class Value(object):

    def __init__(self,
                 name: str,
                 units: str,
                 abs_range: tuple,
                 safe_range: tuple,
                 decimals: int,
                 control: bool,
                 sensor: bool,
                 display: bool,
                 default: (int, float) = None):
        """
        Definition of a value.

        Used by the GUI and control module to set defaults.

        Args:
            name (str): Human-readable name of the value
            units (str): Human-readable description of units
            abs_range (tuple): tuple of ints or floats setting the logical limit of the value,
                eg. a percent between 0 and 100, (0, 100)
            safe_range (tuple): tuple of ints or floats setting the safe ranges of the value,

                note::

                    this is not the same thing as the user-set alarm values,
                    though the user-set alarm values are initialized as ``safe_range``.

            decimals (int): the number of decimals of precision used when displaying the value
            display (bool): whether the value should be displayed in the monitor. if ``control == True``,
                automatically set to ``False`` because all controls have their own numerical displays
        """

        self._name = None
        self._units = None
        self._abs_range = None
        self._safe_range = None
        self._decimals = None
        self._default = None
        self._control = None
        self._sensor = None
        self._display = None

        self.name = name
        self.units = units
        self.abs_range = abs_range
        self.safe_range = safe_range
        self.decimals = decimals
        self.control = control
        self.sensor = sensor
        self.display = display

        if default is not None:
            self.default = default

    @property
    def name(self) -> str:
        return self._name

    @name.setter
    def name(self, name):
        assert(isinstance(name, str))
        self._name = name

    @property
    def abs_range(self) -> tuple:
        return self._abs_range

    @abs_range.setter
    def abs_range(self, abs_range):
        assert(isinstance(abs_range, tuple) or isinstance(abs_range, list))
        assert(all([isinstance(x, int) or isinstance(x, float) for x in abs_range]))
        self._abs_range = abs_range

    @property
    def safe_range(self) -> tuple:
        return self._safe_range

    @safe_range.setter
    def safe_range(self, safe_range):
        assert(isinstance(safe_range, tuple) or isinstance(safe_range, list) or safe_range is None)
        if isinstance(safe_range, tuple) or isinstance(safe_range, list):
            assert(all([isinstance(x, int) or isinstance(x, float) for x in safe_range]))
        self._safe_range = safe_range

    @property
    def decimals(self) -> int:
        return self._decimals

    @decimals.setter
    def decimals(self, decimals):
        assert(isinstance(decimals, int))
        self._decimals = decimals

    @property
    def default(self):
        return self._default

    @default.setter
    def default(self, default):
        assert(isinstance(default, int) or isinstance(default, float))
        self._default = default

    @property
    def control(self):
        return self._control

    @control.setter
    def control(self, control):
        assert(isinstance(control, bool))
        self._control = control

    @property
    def sensor(self):
        return self._sensor

    @sensor.setter
    def sensor(self, sensor):
        assert(isinstance(sensor, bool))
        self._sensor = sensor

    @property
    def display(self):
        return self._display

    @display.setter
    def display(self, display):
        assert(isinstance(display, bool))
        if self.control:
            display = False
        self._display = display


    def __setitem__(self, key, value):
        self.__setattr__(key, value)

    def __getitem__(self, key):
        return self.__getattribute__(key)

    def to_dict(self):
        return {
            'name': self.name,
            'units': self.units,
            'abs_range': self.abs_range,
            'safe_range': self.safe_range,
            'decimals': self.decimals,
            'default': self.default,
            'control': self.control,
            'sensor': self.sensor
                }




VALUES = odict({
    ValueName.PIP: Value(**{
        'name': 'PIP', # (Peak Inspiratory Pressure)
        'units': 'cmH2O',
        'abs_range': (0, 70), # FIXME
        'safe_range': (0, 40), # From DrDan https://tigervents.slack.com/archives/C011MRVJS7L/p1588190130492300
        'default': 35,           # FIXME
        'decimals': 1,
        'control': True,
        'sensor': True,
        'display': True
    }),
<<<<<<< HEAD
    ValueName.PEEP: Value(**{
        'name': 'PEEP', #  (Positive End Expiratory Pressure)
        'units': 'cmH2O',
        'abs_range': (0, 20),  # FIXME
        'safe_range': (0, 16), # From DrDan https://tigervents.slack.com/archives/C011MRVJS7L/p1588190130492300
        'default': 5,            # FIXME
=======
    ValueName.PIP_TIME: Value(**{
        'name': 'flow',
        'units': '',
        'abs_range': (1, 5),  # FIXME
        'safe_range': (1, 5),  # FIXME
        'default': 1,  # FIXME
>>>>>>> 5cabd7b9
        'decimals': 1,
        'control': True,
        'sensor': True,
        'display': True
    }),
    ValueName.BREATHS_PER_MINUTE: Value(**{
        'name': 'RR', # Daniel re: FDA labels
        'units': 'BPM', # Daniel re: FDA labels
        'abs_range': (0, 50), # FIXME
        'safe_range': (10, 30), # Stanford's socs https://www.vent4us.org/technical
        'default': 17,            # FIXME
        'decimals': 1,
        'control': True,
        'sensor': True,
        'display': True
    }),
    ValueName.INSPIRATION_TIME_SEC: Value(**{
        'name': 'INSPt',
        'units': 'seconds',
        'abs_range': (0, 5),  # FIXME
        'safe_range': (1, 3.0),  # FIXME
        'default': 1.0,  # FIXME
        'decimals': 1,
        'control': True,
        'sensor': True,
        'display': True
    }),
    ValueName.IE_RATIO: Value(**{
        'name': 'I:E',
        'units': '',
        'abs_range': (0, 2),
        'safe_range': (1, 1.3),
        'decimals': 2,
        'default':0.5,
        'control': True,
        'sensor': False,
        'display': False
    }),
    ValueName.PIP_TIME: Value(**{
        'name': 'PIPt',
        'units': 'seconds',
        'abs_range': (0, 5),  # FIXME
        'safe_range': (0.2, 0.5),  # FIXME
        'default': 0.3,  # FIXME
        'decimals': 1,
        'control': True,
        'sensor': False,
        'display': True
    }),
    ValueName.PEEP_TIME: Value(**{
        'name': 'PEEPt',
        'units': 'seconds',
        'abs_range': (0, 2),  # FIXME
        'safe_range': (0, 1.0),  # FIXME
        'default': 0.5,  # FIXME
        'decimals': 1,
        'control': True,
        'sensor': False,
        'display': True
    }),
    ValueName.PRESSURE: Value(**{
        'name': 'Pressure',
        'units': 'cmH2O',
        'abs_range': (0,70),
        'safe_range': (0,60),
        'decimals': 1,
        'control': False,
        'sensor': True,
        'display': True
    }),
    ValueName.VTE: Value(**{
        'name': 'VTE',
        'units': 'L',  # Unit is liters :-)
        'abs_range': (0, 100),
        'safe_range': (0, 100),
        'decimals': 2,
        'control': False,
        'sensor': True,
        'display': True
    }),
    ValueName.FIO2: Value(**{
        'name': 'FiO2',
        'units': '%',
        'abs_range': (0, 100),
        'safe_range': (20, 100),
        'decimals': 1,
        'control': False,
        'sensor': True,
        'display': True
    }),
    ValueName.FLOWOUT: Value(**{
        'name': 'Flow',
        'units': 'L/min',
        'abs_range': (0, 2),
        'safe_range': (0, 2),
        'decimals': 2,
        'control': False,
        'sensor': True,
        'display': True
    }),
})

SENSOR = odict({
    k:v for k, v in VALUES.items() if v.sensor == True
})
"""
Values to monitor but not control. 

Used to set alarms for out-of-bounds sensor values. These should be sent from the control module and not computed.::

    {
        'name' (str):  Human readable name,
        'units' (str): units string, (like degrees or %),
        'abs_range' (tuple): absolute possible range of values,
        'safe_range' (tuple): range outside of which a warning will be raised,
        'decimals' (int): The number of decimals of precision this number should be displayed with
    }
"""


CONTROL = odict({
    k: v for k, v in VALUES.items() if v.control == True
})
"""
Values to control but not monitor.

Sent to control module to control operation of ventilator.::

    {
        'name' (str):  Human readable name,
        'units' (str): units string, (like degrees or %),
        'abs_range' (tuple): absolute possible range of values,
        'safe_range' (tuple): range outside of which a warning will be raised,
        'default' (int, float): the default value of the parameter,
        'decimals' (int): The number of decimals of precision this number should be displayed with
    }
"""

DISPLAY = odict({
    k: v for k, v in VALUES.items() if (v.control == False) and (v.display == True)
})
"""
Values that should be displayed in the GUI. If a value is also a CONTROL it will always have the measured value displayed,
these values are those that are sensor values that are uncontrolled and should be displayed.
"""

LIMITS = {

}
"""
Values that are dependent on other values::

    {
        "dependent_value": (
            ['value_1', 'value_2'],
            callable_returning_boolean
        }
    }
    
Where the first argument in the tuple is a list of the values that will be 
given as argument to the ``callable_returning_boolean`` which will return
whether (``True``) or not (``False``) a value is allowed.
"""<|MERGE_RESOLUTION|>--- conflicted
+++ resolved
@@ -185,21 +185,12 @@
         'sensor': True,
         'display': True
     }),
-<<<<<<< HEAD
     ValueName.PEEP: Value(**{
         'name': 'PEEP', #  (Positive End Expiratory Pressure)
         'units': 'cmH2O',
         'abs_range': (0, 20),  # FIXME
         'safe_range': (0, 16), # From DrDan https://tigervents.slack.com/archives/C011MRVJS7L/p1588190130492300
         'default': 5,            # FIXME
-=======
-    ValueName.PIP_TIME: Value(**{
-        'name': 'flow',
-        'units': '',
-        'abs_range': (1, 5),  # FIXME
-        'safe_range': (1, 5),  # FIXME
-        'default': 1,  # FIXME
->>>>>>> 5cabd7b9
         'decimals': 1,
         'control': True,
         'sensor': True,
@@ -239,11 +230,11 @@
         'display': False
     }),
     ValueName.PIP_TIME: Value(**{
-        'name': 'PIPt',
-        'units': 'seconds',
-        'abs_range': (0, 5),  # FIXME
-        'safe_range': (0.2, 0.5),  # FIXME
-        'default': 0.3,  # FIXME
+        'name': 'flow',
+        'units': '',
+        'abs_range': (1, 5),  # FIXME
+        'safe_range': (1, 5),  # FIXME
+        'default': 1,  # FIXME
         'decimals': 1,
         'control': True,
         'sensor': False,
