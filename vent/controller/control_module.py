--- conflicted
+++ resolved
@@ -694,39 +694,21 @@
     
     def _sensor_to_COPY(self):
         # And the sensor measurements
-<<<<<<< HEAD
-        self._lock.acquire()
-        self.COPY_sensor_values = SensorValues(vals={
-            ValueName.PIP.name                  : self._DATA_PIP,
-            ValueName.PEEP.name                 : self._DATA_PEEP,
-            ValueName.FIO2.name                 : 70,
-            ValueName.PRESSURE.name             : self.HAL.pressure,
-            ValueName.VTE.name                  : self._DATA_VTE,
-            ValueName.BREATHS_PER_MINUTE.name   : self._DATA_BPM,
-            ValueName.INSPIRATION_TIME_SEC.name : self._DATA_I_PHASE,
-            'timestamp'                  : time.time(),
-            'loop_counter'             : self._loop_counter,
-            'breath_count': self._DATA_BREATH_COUNT
-        })
-        self._lock.release()
-=======
+
         self._get_HAL() 
-
         with self._lock:
-            self.COPY_sensor_values = SensorValues(vals={
-                ValueName.PIP.name                  : self._DATA_PIP,
-                ValueName.PEEP.name                 : self._DATA_PEEP,
-                ValueName.FIO2.name                 : 70,
-                ValueName.TEMP.name                 : -1,
-                ValueName.HUMIDITY.name             : -1,
-                ValueName.PRESSURE.name             : self._DATA_PRESSURE(),
-                ValueName.VTE.name                  : self._DATA_VTE,
-                ValueName.BREATHS_PER_MINUTE.name   : self._DATA_BPM,
-                ValueName.INSPIRATION_TIME_SEC.name : self._DATA_I_PHASE,
-                'timestamp'                  : time.time(),
-                'loop_counter'             : self._loop_counter,
-                'breath_count': self._DATA_BREATH_COUNT
-            })
+          self.COPY_sensor_values = SensorValues(vals={
+              ValueName.PIP.name                  : self._DATA_PIP,
+              ValueName.PEEP.name                 : self._DATA_PEEP,
+              ValueName.FIO2.name                 : 70,
+              ValueName.PRESSURE.name             : self.HAL.pressure,
+              ValueName.VTE.name                  : self._DATA_VTE,
+              ValueName.BREATHS_PER_MINUTE.name   : self._DATA_BPM,
+              ValueName.INSPIRATION_TIME_SEC.name : self._DATA_I_PHASE,
+              'timestamp'                  : time.time(),
+              'loop_counter'             : self._loop_counter,
+              'breath_count': self._DATA_BREATH_COUNT
+          })
             
     @timeout
     def _set_HAL(self, valve_open_in, valve_open_out):
@@ -744,7 +726,6 @@
         self._DATA_Qout = self.HAL.flow_ex                      # Flow sensor on Expiratory side
         self._DATA_Qin  = self.HAL.flow_in                      # Flow sensor on inspiratory side. NOTE: used to calculate VTE
         self._DATA_PRESSURE = self.HAL.pressure
->>>>>>> 738d0fdc
 
     def _start_mainloop(self):
         # start running, this should be run as a thread! 
@@ -943,38 +924,19 @@
 
     def _sensor_to_COPY(self):
         # And the sensor measurements
-<<<<<<< HEAD
-        self._lock.acquire()
-        self.COPY_sensor_values = SensorValues(vals={
-            ValueName.PIP.name                  : self._DATA_PIP,
-            ValueName.PEEP.name                 : self._DATA_PEEP,
-            ValueName.FIO2.name                 : self.Balloon.fio2,
-            ValueName.PRESSURE.name             : self.Balloon.current_pressure,
-            ValueName.VTE.name                  : self._DATA_VTE,
-            ValueName.BREATHS_PER_MINUTE.name   : self._DATA_BPM,
-            ValueName.INSPIRATION_TIME_SEC.name : self._DATA_I_PHASE,
-            'timestamp'                  : time.time(),
-            'loop_counter'             : self._loop_counter,
-            'breath_count': self._DATA_BREATH_COUNT
-        })
-        self._lock.release()
-=======
         with self._lock:
             self.COPY_sensor_values = SensorValues(vals={
-                ValueName.PIP.name                  : self._DATA_PIP,
-                ValueName.PEEP.name                 : self._DATA_PEEP,
-                ValueName.FIO2.name                 : self.Balloon.fio2,
-                ValueName.TEMP.name                 : self.Balloon.temperature,
-                ValueName.HUMIDITY.name             : self.Balloon.humidity,
-                ValueName.PRESSURE.name             : self.Balloon.current_pressure,
-                ValueName.VTE.name                  : self._DATA_VTE,
-                ValueName.BREATHS_PER_MINUTE.name   : self._DATA_BPM,
-                ValueName.INSPIRATION_TIME_SEC.name : self._DATA_I_PHASE,
-                'timestamp'                  : time.time(),
-                'loop_counter'             : self._loop_counter,
-                'breath_count': self._DATA_BREATH_COUNT
+              ValueName.PIP.name                  : self._DATA_PIP,
+              ValueName.PEEP.name                 : self._DATA_PEEP,
+              ValueName.FIO2.name                 : self.Balloon.fio2,
+              ValueName.PRESSURE.name             : self.Balloon.current_pressure,
+              ValueName.VTE.name                  : self._DATA_VTE,
+              ValueName.BREATHS_PER_MINUTE.name   : self._DATA_BPM,
+              ValueName.INSPIRATION_TIME_SEC.name : self._DATA_I_PHASE,
+              'timestamp'                  : time.time(),
+              'loop_counter'             : self._loop_counter,
+              'breath_count': self._DATA_BREATH_COUNT
             })
->>>>>>> 738d0fdc
 
     def _start_mainloop(self):
         # start running, this should be run as a thread! 
@@ -1029,17 +991,13 @@
 
 
 
-<<<<<<< HEAD
+
 def get_control_module(sim_mode=False, simulator_dt = None):
-=======
-def get_control_module(sim_mode=False):
     """
     Generates control module.
     Args:
         sim_mode (bool): if ``true``: returns simulation, else returns hardware
     """
-
->>>>>>> 738d0fdc
     if sim_mode == True:
         return ControlModuleSimulator(simulator_dt=simulator_dt)
     else:
