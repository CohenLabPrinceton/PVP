--- conflicted
+++ resolved
@@ -618,10 +618,6 @@
                 self.__control_signal_out =  1
                 if self._DATA_PRESSURE < self.__SET_PEEP:
                     self.__control_signal_out = 0
-<<<<<<< HEAD
-                    self.__control_signal_in = 5* (1 - np.exp( 0.2*((self.__SET_PEEP_TIME + self.__SET_I_PHASE) - cycle_phase )) )
-=======
->>>>>>> bd6d99b6
 
         elif cycle_phase < self.__SET_CYCLE_DURATION:
 
