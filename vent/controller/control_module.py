--- conflicted
+++ resolved
@@ -381,19 +381,12 @@
             - Test for Technical Alert, make sure continuous in contact
         Currently: Alarms are time.time() of first occurance.
         """
-<<<<<<< HEAD
-        limit_hapa = 40                 # TODO: WHAT IS THE LIMIT?
-        limit_max_flows = 10            # If flows above that, hardware cannot be correct.
-        limit_max_pressure = 40        # If pressure above that, hardware cannot be correct.
-
-=======
         # for now, assume UI will send updates, we init from the default value
         # jonny will implement means of getting limits from alarm manager
         #limit_hapa =
         limit_max_flows = 10            # If flows above that, hardware cannot be correct.
         limit_max_pressure = 100        # If pressure above that, hardware cannot be correct.
         limit_max_stuck_sensor = 0.2    # 200 ms, jonny, wherever you want this number to live 
->>>>>>> f1fdc37c
 
         #### First: Check for High Airway Pressure (HAPA)
         if self._DATA_PRESSURE > self.limit_hapa:
