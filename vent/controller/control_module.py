--- conflicted
+++ resolved
@@ -21,7 +21,7 @@
 
 class ControlModuleBase:
     """
-    
+
     Abstract controller class for simulation/hardware.
 
     1. General notes:
@@ -34,7 +34,7 @@
     Internal variables should only to be accessed though the set_ and get_ functions.
         These functions act on COPIES of internal variables (`__` and `_`), that are sync'd every few
         iterations. How often this is done is adjusted by the variable
-        `self._NUMBER_CONTROLL_LOOPS_UNTIL_UPDATE`. To avoid multiple threads manipulating the same 
+        `self._NUMBER_CONTROLL_LOOPS_UNTIL_UPDATE`. To avoid multiple threads manipulating the same
         variables at the same time, every manipulation of `COPY_` is surrounded by a thread lock.
 
     Public Methods:
@@ -107,7 +107,6 @@
         self.hapa_crossing_time = None # time that the pressure first crosses the threshold
         self.TECHA = [] # type: typing.List[Alarm]
         self.limit_hapa = ALARM_RULES[AlarmType.HIGH_PRESSURE].conditions[0][1].limit # TODO: Jonny write method to get limits from alarm manager
-<<<<<<< HEAD
         self.cough_duration = prefs.get_pref('COUGH_DURATION') # type: typing.Union[float, int]
         #self.breath_pressure_drop = 4 #prefs.get_pref('XXXXX')   #pressure drop below peep that is detected as an attempt to breath.
         self.breath_pressure_drop = prefs.get_pref('BREATH_PRESSURE_DROP') # type: typing.Union[float, int]
@@ -118,10 +117,6 @@
         self.limit_max_stuck_sensor = prefs.get_pref('CONTROLLER_MAX_STUCK_SENSOR')   # 200 ms, jonny, wherever you want this number to live
 
 
-=======
-        self.cough_duration = prefs.get_pref('COUGH_DURATION')
-        self.breath_pressure_drop = 4 #prefs.get_pref('XXXXX')   #pressure drop below peep that is detected as an attempt to breath.  TODO: get this from prefs.
->>>>>>> ecb71887
 
         self.sensor_stuck_since = None
 
@@ -203,7 +198,7 @@
             self.dl.close_logfile()
 
     def _initialize_set_to_COPY(self):
-        """ 
+        """
         Makes a copy of internal variables. This is used to facilitate threading
         """
         with self._lock:
@@ -442,22 +437,12 @@
         Args:
             dt (float): timestep
         """
-<<<<<<< HEAD
-
-        new_value  = 0            # Some setting for the maximum flow.
-        new_value +=  self.__KP*self._DATA_P
-        new_value +=  self.__KI*self._DATA_I
-        new_value +=  self.__KD*self._DATA_D
-        new_value +=  self.__PID_OFFSET
-
-=======
         
         new_value  = 0
         new_value +=  self.__KP*self._DATA_P
         new_value +=  self.__KI*self._DATA_I
         new_value +=  self.__KD*self._DATA_D
-        
->>>>>>> ecb71887
+
         self.__control_signal_helpers[2] = self.__control_signal_helpers[1]
         self.__control_signal_helpers[1] = self.__control_signal_helpers[0]
         self.__control_signal_helpers[0] = new_value
@@ -465,7 +450,7 @@
 
     def _get_control_signal_in(self):
         """
-        Produces the INSPIRATORY control-signal that has been calculated in `__calculate_control_signal_in(dt)` 
+        Produces the INSPIRATORY control-signal that has been calculated in `__calculate_control_signal_in(dt)`
 
         Returns:
             float: the numerical control signal for the inspiratory prop valve
@@ -502,7 +487,7 @@
         #limit_hapa =
         limit_max_flows = 10            # If flows above that, hardware cannot be correct.
         limit_max_pressure = 100        # TODO: If pressure above that, hardware cannot be correct. Should find central storge site for hardware limits
-        limit_max_stuck_sensor = 0.2    # TODO: 200 ms, jonny, wherever you want this number to live 
+        limit_max_stuck_sensor = 0.2    # TODO: 200 ms, jonny, wherever you want this number to live
 
         #### First: Check for High Airway Pressure (HAPA)
         if self._DATA_PRESSURE > self.limit_hapa:
@@ -528,12 +513,7 @@
 
                 self.logger.warning(f'Triggered HAPA at ' + str(self._DATA_PRESSURE))
             else:
-<<<<<<< HEAD
                 self.logger.debug("Transient high pressure; probably a cough.")
-=======
-                print("Transient high pressure; probably a cough.")
-                self.logger.warning(f'Potential cough (high transient pressure) detected: ' + str(self._DATA_PRESSURE))
->>>>>>> ecb71887
         else:
             self.HAPA = None
             self.hapa_crossing_time = None
@@ -640,11 +620,11 @@
 
             self.__get_PID_error(yis = self._DATA_PRESSURE, ytarget = self.__SET_PIP, dt = dt, RC = 0.3)
             self.__calculate_control_signal_in(dt = dt)
-            self.__control_signal_out = 0
+            self.__control_signal_out = 0 
 
         elif cycle_phase < self.__SET_PEEP_TIME + self.__SET_I_PHASE:                                     # then, we drop pressure to PEEP
             self._flow_list.append(self._DATA_Qout )                                                      # Keep a list of the flow out of the lung; for baseline e stimation
-            self.__control_signal_in = 0 
+            self.__control_signal_in = 0
             self.__control_signal_out = 1
 
 
@@ -705,7 +685,7 @@
 
     def get_past_waveforms(self):
         """
-        Public method to return a list of past waveforms from `__cycle_waveform_archive`. 
+        Public method to return a list of past waveforms from `__cycle_waveform_archive`.
         Note: After calling this function, archive is emptied! The format is
             - Returns a list of [Nx3] waveforms, of [time, pressure, volume]
             - Most recent entry is waveform_list[-1]
@@ -781,7 +761,7 @@
 
     def is_running(self):
         """
-        Public Method to assess whether the main loop thread is running. 
+        Public Method to assess whether the main loop thread is running.
 
         Returns:
             bool: Return true if and only if the main thread of controller is running.
@@ -793,7 +773,7 @@
     def get_heartbeat(self):
         """
         Returns an independent heart-beat of the controller, i.e. the internal loop counter incremented in `_start_mainloop`.
-        
+
         Returns:
             int: exact value of `self._loop_counter`
         """
@@ -854,9 +834,9 @@
     # @timeout  #TODO: find a save setting for timeout, as the hardware is kinda slow. >10ms?
     def _set_HAL(self, valve_open_in, valve_open_out):
         """
-        Set Controls with HAL, decorated with a timeout. 
-
-        As hardware communication is the speed bottleneck. this code is slightly optimized in so far as only changes are sent to hardware. 
+        Set Controls with HAL, decorated with a timeout.
+
+        As hardware communication is the speed bottleneck. this code is slightly optimized in so far as only changes are sent to hardware.
 
         Args:
             valve_open_in (float): setting of the inspiratory valve; should be in range [0,100]
@@ -874,7 +854,7 @@
     def _get_HAL(self):
         """
         Get sensor values from HAL, decorated with timeout.
-        As hardware communication is the speed bottleneck. this code is slightly optimized in so far as some sensors are 
+        As hardware communication is the speed bottleneck. this code is slightly optimized in so far as some sensors are
         queried only in certain phases of the breatch cycle. This is done to run the primary PID loop as fast as possible:
 
             - pressure is always queried
@@ -884,16 +864,8 @@
         """
         inspiration_phase = (time.time() - self._cycle_start) < self.COPY_SET_I_PHASE
 
-<<<<<<< HEAD
-        self._DATA_PRESSURE = self.HAL.pressure                      # Get pressure reading
-        self._DATA_PRESSURE_LIST.append(self._DATA_PRESSURE)         # And append it to list -> is averaged over a couple values
-        if len(self._DATA_PRESSURE_LIST) > 5:
-            self._DATA_PRESSURE_LIST.pop(0)
-
-=======
         self._DATA_PRESSURE_LIST.append( self.HAL.pressure )             # Append pressure to list -> is averaged over a couple values
                 
->>>>>>> ecb71887
         if inspiration_phase:
             self._DATA_Qout         = 0                                  # Flow out and oxygen are not measured
             self.COPY_DATA_OXYGEN   = self._DATA_OXYGEN
@@ -915,7 +887,7 @@
 
     def _start_mainloop(self):
         """
-        This is the main loop. This method should be run as a thread (see the `start()` method in `ControlModuleBase`) 
+        This is the main loop. This method should be run as a thread (see the `start()` method in `ControlModuleBase`)
         """
         self.logger.info('MainLoop: start')
 
@@ -1067,7 +1039,7 @@
     """
     # Implement ControlModuleBase functions
     def __init__(self, simulator_dt = None, peep_valve_setting = 5):
-        """ 
+        """
         Initializes the ControlModuleBase with the simple simulation (for testing/dev).
 
         Args:
@@ -1135,7 +1107,7 @@
 
     def _start_mainloop(self):
         """
-        This is the main loop. This method should be run as a thread (see the `start()` method in `ControlModuleBase`) 
+        This is the main loop. This method should be run as a thread (see the `start()` method in `ControlModuleBase`)
         """
         update_copies = self._NUMBER_CONTROLL_LOOPS_UNTIL_UPDATE
         self.logger.info("MainLoop: start")
