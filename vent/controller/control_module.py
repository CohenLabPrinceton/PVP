--- conflicted
+++ resolved
@@ -10,12 +10,8 @@
 
 import vent.io as io
 
-<<<<<<< HEAD
 from vent import prefs
-from vent.common.message import SensorValues, ControlValues, ControlSetting
-=======
 from vent.common.message import SensorValues, ControlValues, ControlSetting, DerivedValues
->>>>>>> f75a70a9
 from vent.common.loggers import init_logger, DataLogger
 from vent.common.values import CONTROL, ValueName
 from vent.common.utils import timeout
@@ -182,7 +178,7 @@
     def _initialize_set_to_COPY(self):
         with self._lock:
         # Copy of the SET variables for threading.
-            self.COPY_SET_PIP       = self.__SET_PIP
+            self.COPY_SET_PIP       = self.__SET_PIP 
             self.COPY_SET_PIP_TIME  = self.__SET_PIP_TIME
             self.COPY_SET_PEEP      = self.__SET_PEEP
             self.COPY_SET_PEEP_TIME = self.__SET_PEEP_TIME
@@ -264,7 +260,7 @@
                     peep_time        = self._DATA_PEEP_TIME,
                     pip              = self._DATA_PIP,
                     pip_plateau      = self._DATA_PIP_PLATEAU,
-                    peep             = self._DATA_PEEP, 
+                    peep             = self._DATA_PEEP,
                     vte              = self._DATA_VTE
                 )
                 #And save both
@@ -412,7 +408,7 @@
         #limit_hapa =
         limit_max_flows = 10            # If flows above that, hardware cannot be correct.
         limit_max_pressure = 100        # If pressure above that, hardware cannot be correct.
-        limit_max_stuck_sensor = 0.2    # 200 ms, jonny, wherever you want this number to live
+        limit_max_stuck_sensor = 0.2    # 200 ms, jonny, wherever you want this number to live 
 
         #### First: Check for High Airway Pressure (HAPA)
         if self._DATA_PRESSURE > self.limit_hapa:
@@ -435,13 +431,8 @@
         #### Second: Check for Technical Alerts via data plausibility:
         #  ->  Measurements change over time, and are in a plausible range
         if self.__DATA_old is None:
-<<<<<<< HEAD
-            self.__DATA_old = [self._DATA_Qin, self._DATA_Qout, self._DATA_PRESSURE]
-            inputs_dont_change = False
-=======
             self.__DATA_old = [self._DATA_OXYGEN, self._DATA_Qout, self._DATA_PRESSURE]
             inputs_dont_change = False 
->>>>>>> f75a70a9
         else:
             inputs_dont_change = (self._DATA_OXYGEN == self.__DATA_old[0]) or \
                                  (self._DATA_Qout == self.__DATA_old[1]) or \
@@ -573,7 +564,7 @@
             self.__save_values()
 
     def _PID_update(self, dt):
-        '''
+        ''' 
         This instantiates the PID control algorithms.
         During the breathing cycle, it goes through the four states:
            1) Rise to PIP, while controlling dP/dt
@@ -613,23 +604,16 @@
             self.__PID_OFFSET = 0
             self.__get_PID_error(yis = self._DATA_PRESSURE, ytarget = self.__SET_PIP, dt = dt, RC = 0.5)
             self.__calculate_control_signal_in()
-<<<<<<< HEAD
-            if self._DATA_PRESSURE > self.__SET_PIP+0.5:
-                self.__control_signal_out = 1                                                        # if exceeded, we open the exhaust valve
-            else:
-                self.__control_signal_out = 0                                                        # close out valve
-=======
-            self.__control_signal_out = 0 
-            # if self._DATA_PRESSURE > self.__SET_PIP+2:                                              
+            self.__control_signal_out = 0
+            # if self._DATA_PRESSURE > self.__SET_PIP+2:
             #     self.__control_signal_out = 1                                                        # if exceeded, we open the exhaust valve
             # else:
             #     self.__control_signal_out = 0                                                        # close out valve
->>>>>>> f75a70a9
 
         elif cycle_phase < self.__SET_PEEP_TIME + self.__SET_I_PHASE:                                     # then, we drop pressure to PEEP
 
             if PEEP_VALVE_SET:
-                self.__control_signal_in = 0
+                self.__control_signal_in = 0 
                 self.__control_signal_out = 1
 
             else:
@@ -678,8 +662,6 @@
         ValueName.PEEP.name                 : self._DATA_PEEP,
         ValueName.FIO2.name                 : self._DATA_OXYGEN,
         ValueName.PRESSURE.name             : self._DATA_PRESSURE,
-        ValueName.VOLUME                    : self.__DATA_VOLUME,
-        ValueName.FLOW                      : self._DATA_Qin-self._DATA_Qout,
         ValueName.VTE.name                  : self._DATA_VTE,
         ValueName.BREATHS_PER_MINUTE.name   : self._DATA_BPM,
         ValueName.INSPIRATION_TIME_SEC.name : self._DATA_I_PHASE,
@@ -810,7 +792,7 @@
 
 
 
-class ControlModuleDevice(ControlModuleBase):
+class ControlModuleDevice(ControlModuleBase): 
     """
     Controlling Hardware.
     """
@@ -824,70 +806,39 @@
         self.HAL = io.Hal(config_file)
         self._sensor_to_COPY()
 
-<<<<<<< HEAD
+    def __del__(self):
+        self.set_valves_standby()           # First set valves to default
+        ControlModuleBase.__del__(self)     # and del the base
+
+
     def _sensor_to_COPY(self):
         # And the sensor measurements
         self._get_HAL()
-        with self._lock:
-            self.COPY_sensor_values = SensorValues(
-                vals = {
-                    ValueName.PIP                  : self._DATA_PIP,
-                    ValueName.PEEP                 : self._DATA_PEEP,
-                    ValueName.FIO2                 : 70,
-                    ValueName.PRESSURE             : self._DATA_PRESSURE,
-                    ValueName.VTE                  : self._DATA_VTE,
-                    ValueName.BREATHS_PER_MINUTE   : self._DATA_BPM,
-                    ValueName.INSPIRATION_TIME_SEC : self._DATA_I_PHASE,
-                    ValueName.VOLUME               : self.__DATA_VOLUME,
-                    ValueName.FLOW                 : self._DATA_Qin-self._DATA_Qout,
-                    'timestamp'                    : time.time(),
-                    'loop_counter'                 : self._loop_counter,
-                    'breath_count'                 : self._DATA_BREATH_COUNT
-                }
-            )
-
-    # @timeout
-=======
-    def __del__(self):
-        self.set_valves_standby()           # First set valves to default
-        ControlModuleBase.__del__(self)     # and del the base
-
-
-    def _sensor_to_COPY(self):
-        # And the sensor measurements
-        self._get_HAL() 
 
         with self._lock:
           self.COPY_sensor_values = SensorValues(vals={
-              ValueName.PIP.name                  : self._DATA_PIP,
-              ValueName.PEEP.name                 : self._DATA_PEEP,
-              ValueName.FIO2.name                 : self._DATA_OXYGEN,
-              ValueName.PRESSURE.name             : self._DATA_PRESSURE,
-              ValueName.VTE.name                  : self._DATA_VTE,
-              ValueName.BREATHS_PER_MINUTE.name   : self._DATA_BPM,
-              ValueName.INSPIRATION_TIME_SEC.name : self._DATA_I_PHASE,
-              ValueName.FLOWOUT.name              : self._DATA_Qout,
-              'timestamp'                         : time.time(),
-              'loop_counter'                      : self._loop_counter,
-              'breath_count'                      : self._DATA_BREATH_COUNT
+              ValueName.PIP                  : self._DATA_PIP,
+              ValueName.PEEP                 : self._DATA_PEEP,
+              ValueName.FIO2                 : self._DATA_OXYGEN,
+              ValueName.PRESSURE             : self._DATA_PRESSURE,
+              ValueName.VTE                  : self._DATA_VTE,
+              ValueName.BREATHS_PER_MINUTE   : self._DATA_BPM,
+              ValueName.INSPIRATION_TIME_SEC : self._DATA_I_PHASE,
+              ValueName.FLOWOUT              : self._DATA_Qout,
+              'timestamp'                    : time.time(),
+              'loop_counter'                 : self._loop_counter,
+              'breath_count'                 : self._DATA_BREATH_COUNT
           })
-            
+
     @timeout
->>>>>>> f75a70a9
     def _set_HAL(self, valve_open_in, valve_open_out):
         """
         Set Controls with HAL, decorated with a timeout.
         """
         self.HAL.setpoint_in = max(min(100, int(valve_open_in)), 0)
-<<<<<<< HEAD
-        self.HAL.setpoint_ex = valve_open_out
-
-    # @timeout
-=======
         self.HAL.setpoint_ex = valve_open_out 
     
     @timeout
->>>>>>> f75a70a9
     def _get_HAL(self):
         """
         Get sensor values from HAL, decorated with timeout.
@@ -898,7 +849,7 @@
             self._DATA_PRESSURE = self.HAL.pressure
             self._DATA_Qout     = self.HAL.flow_ex
             self._DATA_OXYGEN   = self.HAL.oxygen
-        
+
         else:
             pp = self.HAL.pressure
             # if np.abs( pp  - self._DATA_PRESSURE ) < 5: # This is not a glitch, save it
@@ -910,7 +861,7 @@
                  # This has to be subtracted from flow_ex to integrate VTE
                 if time.time() - self._cycle_start > self.COPY_SET_I_PHASE:
                     self._flow_list.append(pq)
-                    Qbaseline = np.percentile(self._flow_list, 5 )       
+                    Qbaseline = np.percentile(self._flow_list, 5 )
                 else:
                     Qbaseline = 0
                 self._DATA_Qout = pq - Qbaseline
@@ -946,7 +897,7 @@
                 print("Restarted cycle.")
                 self._control_reset()
                 dt = self._LOOP_UPDATE_TIME
-
+            
             self._get_HAL()                                          # Update pressure and flow measurement
             self._control_update(dt = dt)                            # With that, calculate controls
             valve_open_in  = self._get_control_signal_in()           #    -> Inspiratory side: get control signal for PropValve
@@ -1113,7 +1064,7 @@
     def __SimulatedPropValve(self, x, dt):
         '''
         This simulates the action of a proportional valve.
-        Flow-current-curve eye-balled from the datasheet of SMC PVQ31-5G-23-01N
+        Flow-current-curve eye-balled from the datasheet of SMC PVQ31-5G-23-01N  
         
         x:  Input current [mA]
         dt: Time since last setting in seconds [for the LP filter]
@@ -1140,32 +1091,17 @@
         # And the sensor measurements
         with self._lock:
             self.COPY_sensor_values = SensorValues(vals={
-<<<<<<< HEAD
-                ValueName.PIP                       : self._DATA_PIP,
-                ValueName.PEEP                      : self._DATA_PEEP,
-                ValueName.FIO2                      : self.Balloon.fio2,
-                ValueName.PRESSURE                  : self.Balloon.current_pressure,
-                ValueName.VTE                       : self._DATA_VTE,
-                ValueName.VOLUME                    : self._DATA_VTE,
-                ValueName.BREATHS_PER_MINUTE        : self._DATA_BPM,
-                ValueName.INSPIRATION_TIME_SEC      : self._DATA_I_PHASE,
-                ValueName.FLOW                      : self._DATA_Qin-self._DATA_Qout,
-                'timestamp'                         : time.time(),
-                'loop_counter'                      : self._loop_counter,
-                'breath_count'                      : self._DATA_BREATH_COUNT
-=======
-              ValueName.PIP.name                  : self._DATA_PIP,
-              ValueName.PEEP.name                 : self._DATA_PEEP,
-              ValueName.FIO2.name                 : self.Balloon.fio2,
-              ValueName.PRESSURE.name             : self.Balloon.current_pressure,
-              ValueName.VTE.name                  : self._DATA_VTE,
-              ValueName.BREATHS_PER_MINUTE.name   : self._DATA_BPM,
-              ValueName.INSPIRATION_TIME_SEC.name : self._DATA_I_PHASE,
-              ValueName.FLOWOUT.name              : self._DATA_Qout,
-              'timestamp'                  : time.time(),
-              'loop_counter'             : self._loop_counter,
-              'breath_count': self._DATA_BREATH_COUNT
->>>>>>> f75a70a9
+              ValueName.PIP                  : self._DATA_PIP,
+              ValueName.PEEP                 : self._DATA_PEEP,
+              ValueName.FIO2                 : self.Balloon.fio2,
+              ValueName.PRESSURE             : self.Balloon.current_pressure,
+              ValueName.VTE                  : self._DATA_VTE,
+              ValueName.BREATHS_PER_MINUTE   : self._DATA_BPM,
+              ValueName.INSPIRATION_TIME_SEC : self._DATA_I_PHASE,
+              ValueName.FLOWOUT              : self._DATA_Qout,
+              'timestamp'                    : time.time(),
+              'loop_counter'                 : self._loop_counter,
+              'breath_count'                 : self._DATA_BREATH_COUNT
             })
 
     def _start_mainloop(self):
