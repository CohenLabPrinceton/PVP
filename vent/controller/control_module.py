import time
import typing
from typing import List
import threading
import numpy as np
import copy
from collections import deque
import pdb
from itertools import count

import vent.io as io

from vent import prefs
from vent.common.message import SensorValues, ControlValues, ControlSetting, DerivedValues
from vent.common.loggers import init_logger, DataLogger
from vent.common.values import CONTROL, ValueName
from vent.common.utils import timeout
from vent.alarm import ALARM_RULES, AlarmType, AlarmSeverity, Alarm
from vent import prefs


class ControlModuleBase:
    """Abstract controller class for simulation/hardware.

    1. General notes:
    All internal variables fall in three classes, denoted by the beginning of the variable:
        - "COPY_varname": These are copies (see 1.) that are regularly sync'ed with internal variables.
        - "__varname":    These are variables only used in the ControlModuleBase-Class
        - "_varname":     These are variables used in derived classes.

    2. Set and get values.
    Internal variables should only to be accessed though the set_ and get_ functions.
        These functions act on COPIES of internal variables ("__" and "_"), that are sync'd every few
        iterations. How often this is done is adjusted by the variable
        self._NUMBER_CONTROLL_LOOPS_UNTIL_UPDATE. To avoid multiple threads manipulating the same 
        variables at the same time, every manipulation of "COPY_" is surrounded by a thread lock.

    Public Methods:
        - get_sensors():                     Returns a copy of the current sensor values.
        - get_alarms():                      Returns a List of all alarms, active and logged
        - get_control(ControlSetting):       Sets a controll-setting. Is updated at latest within self._NUMBER_CONTROLL_LOOPS_UNTIL_UPDATE
        - get_past_waveforms():              Returns a List of waveforms of pressure and volume during at the last N breath cycles, N<self. _RINGBUFFER_SIZE, AND clears this archive.
        - start():                           Starts the main-loop of the controller
        - stop():                            Stops the main-loop of the controller
        - set_control():                     Set the control

    """

    def __init__(self, save_logs: bool = False, flush_every: int = 10):
        """

        Args:
            save_logs (bool):  whether sensor data and controls should be saved with the :class:`.DataLogger`
            flush_every (int): flush and rotate logs every n breath cycles
        """

        self.logger = init_logger(__name__)
        self.logger.info('controller init')

        #####################  Algorithm/Program parameters  ##################
        # Hyper-Parameters
        # TODO: These should probably all (or whichever make sense) should be args to __init__ -jls
        self._LOOP_UPDATE_TIME                   = prefs.get_pref('CONTROLLER_LOOP_UPDATE_TIME')    # Run the main control loop every 0.01 sec
        self._NUMBER_CONTROLL_LOOPS_UNTIL_UPDATE = prefs.get_pref('CONTROLLER_LOOPS_UNTIL_UPDATE')      # After every 10 main control loop iterations, update COPYs.
        self._RINGBUFFER_SIZE                    = prefs.get_pref('CONTROLLER_RINGBUFFER_SIZE')     # Maximum number of breath cycles kept in memory
        self._save_logs                          = save_logs   # Keep logs in a file
        self._FLUSH_EVERY                        = flush_every

        #########################  Control management  #########################

        # This is what the machine has controll over:
        self.__control_signal_in  = 0              # State of a valve on the inspiratory side - could be a proportional valve.
        self.__control_signal_out = 0              # State of a valve on the exspiratory side - this is open/close i.e. value in (0,1)
        self.__control_signal_helpers = np.array([0,0,0]) # Helper variables for multiple low-pass filters

        # Internal Control variables. "SET" indicates that this is set.
        self.__SET_PIP       = CONTROL[ValueName.PIP].default                     # Target PIP pressure
        self.__SET_PIP_GAIN  = CONTROL[ValueName.PIP_TIME].default                # Target time to reach PIP in seconds
        self.__SET_PEEP      = CONTROL[ValueName.PEEP].default                    # Target PEEP pressure
        self.__SET_PEEP_TIME = CONTROL[ValueName.PEEP_TIME].default               # Target time to reach PEEP from PIP plateau
        self.__SET_BPM       = CONTROL[ValueName.BREATHS_PER_MINUTE].default      # Target breaths per minute
        self.__SET_I_PHASE   = CONTROL[ValueName.INSPIRATION_TIME_SEC].default    # Target duration of inspiratory phase

        # Derived internal control variables - fully defined by numbers above
        try:
            self.__SET_CYCLE_DURATION = 60 / self.__SET_BPM
        except Exception as e:
            # TODO: raise alert
            self.logger.exception(f'Couldnt set cycle duration, setting to 20. __SET_BPM: {self.__SET_BPM}\nGot exception:\n    {e}')
            self.__SET_CYCLE_DURATION = 20

        self.__SET_E_PHASE        = self.__SET_CYCLE_DURATION - self.__SET_I_PHASE
        self.__SET_T_PEEP         = self.__SET_E_PHASE - self.__SET_PEEP_TIME

        #########################  Alarm management  #########################

        # Alarm management; controller can only react to High airway pressure alarm, and report Hardware problems
        self.HAPA = None
        self.TECHA = [] # type: typing.List[Alarm]
        self.limit_hapa = ALARM_RULES[AlarmType.HIGH_PRESSURE].conditions[0][1].limit # TODO: Jonny write method to get limits from alarm manager
        self.cough_duration = prefs.get_pref('COUGH_DURATION')
        self.breath_pressure_drop = 4 #prefs.get_pref('XXXXX')   #pressure drop below peep that is detected as an attempt to breath.

        self.sensor_stuck_since = None

        #########################  Data management  #########################

        # These are measurements from the last breath cycle.
        self._DATA_PIP = None         # Measured value of PIP
        self._DATA_PIP_PLATEAU = None # Measured pressure of the plateau
        self._DATA_PIP_TIME = None    # Measured time of reaching PIP plateau
        self._DATA_PEEP = None        # Measured valued of PEEP
        self._DATA_PEEP_TIME = None   # Measured time of reaching PEEP
        self._DATA_I_PHASE = None     # Measured duration of inspiratory phase
        self.__DATA_LAST_PEEP = None  # Last time of PEEP - by definition end of breath cycle
        self._DATA_BPM = None         # Measured breathing rate, by definition 60sec / length_of_breath_cycle
        self._DATA_VTE = None         # Maximum air displacement in last breath cycle
        self._DATA_P = 0              # Last measurements of the proportional term for PID-control
        self._DATA_I = 0              # Last measurements of the integral term for PID-control
        self._DATA_D = 0              # Last measurements of the differential term for PID-control
        self._DATA_BREATH_COUNT = 0   # Total number of breaths/id of current breath cycle
        self._breath_counter = count() # threadsafe counter

        # Parameters to keep track of breath-cycle
        self._cycle_start = time.time()
        self.__cycle_waveform = np.array([[0, 0, 0]])                            # To build up the current cycle's waveform
        self.__cycle_waveform_archive = deque(maxlen = self._RINGBUFFER_SIZE)          # An archive of past waveforms.

        # These are measurements that change from timepoint to timepoint
        self._DATA_PRESSURE = 0
        self._DATA_VOLUME   = 0
        self._DATA_OXYGEN   = 0
        self.COPY_DATA_OXYGEN  = 0        # Oxygen is not queried in every cycle. This is a copy of the value
        self._OXYGEN_LAST_READ = 0        # Last time the oxygen sensor was read.

        self._DATA_Qout     = 0           # Measurement of the airflow out
        self._DATA_dpdt     = 0           # Current sample of the rate of change of pressure dP/dt in cmH2O/sec
        self.__DATA_old     = None
        self._last_update   = time.time()
        self._flow_list = deque(maxlen = 500)          # An archive of past flows, to calculate background flow out
        self._DATA_PRESSURE_LIST = list()

        ############### Initialize COPY variables for threads  ##############
        # COPY variables that later updated on a regular basis
        self.COPY_sensor_values = None # empty SensorValues can no longer be instantiated -jls

        ###########################  Threading init  #########################
        # Run the start() method as a thread
        self._loop_counter = 0
        self._running = threading.Event()
        self._running.clear()
        self._lock = threading.Lock()
        self._initialize_set_to_COPY()

        # self.__thread = threading.Thread(target=self._start_mainloop, daemon=True)
        # self.__thread.start()
        self.__thread = None

        ############################# Logging ################################
        # Create an instance of the DataLogger class
        self.dl = None
        if self._save_logs:
            try:
                self.dl = DataLogger()
            except OSError as e:
                # raised if not enough space
                self.logger.exception(f'couldnt start data logger, not saving logs. Got exception\n    {e}')
                self._save_logs = False

        ####################### Internal health checks ###########################
        self._time_last_contact = time.time()
        self._critical_time     = prefs.get_pref('HEARTBEAT_TIMEOUT')           #If Controller has not received set/get within the last 200 ms, it gets nervous.

    def __del__(self):
        if self._save_logs:
            self.dl.close_logfile()

    def _initialize_set_to_COPY(self):
        with self._lock:
        # Copy of the SET variables for threading.
            self.COPY_SET_PIP       = self.__SET_PIP 
            self.COPY_SET_PIP_TIME  = self.__SET_PIP_GAIN
            self.COPY_SET_PEEP      = self.__SET_PEEP
            self.COPY_SET_PEEP_TIME = self.__SET_PEEP_TIME
            self.COPY_SET_BPM       = self.__SET_BPM
            self.COPY_SET_I_PHASE   = self.__SET_I_PHASE

    def _sensor_to_COPY(self):
        # These variables have to come from the hardware
        self._lock.acquire()
        # Make sure you have acquire and release!
        self._lock.release()
        pass

    def _controls_from_COPY(self):
        # Update SET variables
        with self._lock:
            #Update values
            self.__SET_PIP       = self.COPY_SET_PIP
            self.__SET_PIP_GAIN  = self.COPY_SET_PIP_TIME
            self.__SET_PEEP      = self.COPY_SET_PEEP
            self.__SET_PEEP_TIME = self.COPY_SET_PEEP_TIME
            self.__SET_BPM       = self.COPY_SET_BPM
            self.__SET_I_PHASE   = self.COPY_SET_I_PHASE

        #Update derived values
        try:
            self.__SET_CYCLE_DURATION = 60 / self.__SET_BPM
            #TODO: raise alert
        except:
            self.__SET_CYCLE_DURATION = 20

        self.__SET_E_PHASE = self.__SET_CYCLE_DURATION - self.__SET_I_PHASE
        self.__SET_T_PEEP = self.__SET_E_PHASE - self.__SET_PEEP_TIME

    def __analyze_last_waveform(self):
        ''' This goes through the last waveform, and updates VTE, PEEP, PIP, PIP_TIME, I_PHASE, FIRST_PEEP and BPM.'''
        if len(self.__cycle_waveform_archive) > 1:  # Only if there was a previous cycle
            data = self.__cycle_waveform_archive[-1]
            phase = data[:, 0]
            pressure = data[:, 1]
            mean_pressure = np.mean(pressure)
            volume = data[:, 2]

            self._DATA_VTE = np.max(volume) - np.min(volume)

            # get the pressure niveau heuristically (much faster than fitting)
            # 20/80 percentile of pressure values below/above mean
            # Assumption: waveform is mostly between both plateaus
            if np.isfinite(mean_pressure):
                self._DATA_PEEP = np.percentile(pressure[ pressure < mean_pressure], 20 )
                self._DATA_PIP_PLATEAU  = np.percentile(pressure[ pressure > mean_pressure], 80 )
                self._DATA_PIP  = np.percentile(pressure[ pressure > mean_pressure], 95 )             #PIP is defined as the maximum, here 95% to account for outliers
                self._DATA_PIP_TIME = phase[np.min(np.where(pressure > self._DATA_PIP_PLATEAU*0.9))]
                self._DATA_PEEP_TIME = phase[np.min(np.where(pressure < self._DATA_PEEP))]
                self._DATA_I_PHASE = phase[np.max(np.where(pressure > self._DATA_PIP_PLATEAU*0.9))]
            else:
                self._DATA_PEEP = np.nan
                self._DATA_PIP_PLATEAU  = np.nan
                self._DATA_PIP  = np.nan
                self._DATA_PIP_TIME = np.nan
                self._DATA_PEEP_TIME = np.nan
                self._DATA_I_PHASE = np.nan

            # and measure the breaths per minute
            try:
                self._DATA_BPM = 60. / phase[-1]  # 60 sec divided by the duration of last waveform, exception if this was 0.
            except:
                self.logger.warning(f'Couldnt calculate BPM, phase was {phase[-1]}. setting as nan')
                self._DATA_BPM = np.nan

            if self._save_logs:
                #And the control value instance
                derived_values = DerivedValues(
                    timestamp        = time.time(),
                    breath_count     = self._DATA_BREATH_COUNT,
                    I_phase_duration = self._DATA_I_PHASE,
                    pip_time         = self._DATA_PIP_TIME,
                    peep_time        = self._DATA_PEEP_TIME,
                    pip              = self._DATA_PIP,
                    pip_plateau      = self._DATA_PIP_PLATEAU,
                    peep             = self._DATA_PEEP,
                    vte              = self._DATA_VTE
                )
                #And save both
                self.dl.store_derived_data(derived_values)

    def get_sensors(self) -> SensorValues:
        # Make sure to return a copy of the instance
        with self._lock:
            cp = copy.copy(self.COPY_sensor_values)
        self._time_last_contact = time.time()
        return cp

    def get_alarms(self) -> typing.Union[None, typing.Tuple[Alarm]]:
        """
        Returns alarms, by time of occurance:
        """
        with self._lock:
            hapa = self.HAPA
            techa = self.TECHA

        # return a tuple of alarms if there are any.
        if (hapa is not None) and (len(techa)>0):
            ret = (hapa, techa)
        elif hapa is not None:
            ret = (hapa,)
        elif len(techa)>0:
            ret = (techa,)
        else:
            ret = None

        if ret is not None:
            self.logger.debug(f'Returning alarms {ret}')

        return ret

    def set_control(self, control_setting: ControlSetting):
        ''' Updates the entry of COPY contained in the control settings'''


        if control_setting.value is not None:
            with self._lock:
                if control_setting.name == ValueName.PIP:
                    self.COPY_SET_PIP = control_setting.value
                elif control_setting.name == ValueName.PIP_TIME:
                    self.COPY_SET_PIP_TIME = control_setting.value
                elif control_setting.name == ValueName.PEEP:
                    self.COPY_SET_PEEP = control_setting.value
                elif control_setting.name == ValueName.BREATHS_PER_MINUTE:
                    self.COPY_SET_BPM = control_setting.value
                elif control_setting.name == ValueName.INSPIRATION_TIME_SEC:
                    self.COPY_SET_I_PHASE = control_setting.value
                elif control_setting.name == ValueName.PEEP_TIME:
                    self.COPY_SET_PEEP_TIME = control_setting.value
                else:
                    self.logger.warning(f'Could not set control {control_setting.name}, no corresponding variable in controller')
                    return

                if self._save_logs:
                    self.dl.store_control_command(control_setting)

        # PIP will pass the HAPA limit in the max_value parameter
        if control_setting.name == ValueName.PIP:
            if control_setting.max_value is not None:
                with self._lock:
                    self.limit_hapa = control_setting.max_value


        self._time_last_contact = time.time()


    def get_control(self, control_setting_name: ValueName) -> ControlSetting:
        ''' Gets values of the COPY of the control settings. '''



        with self._lock:
            if control_setting_name == ValueName.PIP:
                return_value = ControlSetting(control_setting_name, self.COPY_SET_PIP)
            elif control_setting_name == ValueName.PIP_TIME:
                return_value = ControlSetting(control_setting_name, self.COPY_SET_PIP_TIME)
            elif control_setting_name == ValueName.PEEP:
                return_value = ControlSetting(control_setting_name, self.COPY_SET_PEEP)
            elif control_setting_name == ValueName.BREATHS_PER_MINUTE:
                return_value = ControlSetting(control_setting_name, self.COPY_SET_BPM)
            elif control_setting_name == ValueName.INSPIRATION_TIME_SEC:
                return_value = ControlSetting(control_setting_name, self.COPY_SET_I_PHASE)
            elif control_setting_name == ValueName.PEEP_TIME:
                return_value = ControlSetting(control_setting_name, self.COPY_SET_PEEP_TIME)
            else:
                self.logger.warning(
                    f'Could not get control {control_setting_name}, no corresponding variable in controller')
                return_value = None

        self._time_last_contact = time.time()
        return return_value

    def __get_PID_error(self, ytarget, yis, dt, RC):
        """
        Calculates the three terms for PID control. Also takes a timestep "dt" on which the integral-term is smoothed.
        Args:
            ytarget: target value
            yis:     current values
            dt:      timestep
        """
        error_new = ytarget - yis                   # New value of the error

        #RC = 0.250 # Time constant in seconds
        s = dt / (dt + RC)
        self._DATA_I = self._DATA_I + s*(error_new - self._DATA_I)     # Integral term on some timescale RC  -- TODO: If used, for real system, add integral windup
        self._DATA_D = self._DATA_D + s*(error_new - self._DATA_P - self._DATA_D)
        self._DATA_P = error_new

    def __calculate_control_signal_in(self, dt):
        """
        Calculated the PID control signal with the error terms and the three gain parameters.
        """
        
        new_value  = 0            # Some setting for the maximum flow.
        new_value +=  self.__KP*self._DATA_P
        new_value +=  self.__KI*self._DATA_I
        new_value +=  self.__KD*self._DATA_D
        new_value +=  self.__PID_OFFSET
        
        self.__control_signal_helpers[2] = self.__control_signal_helpers[1]
        self.__control_signal_helpers[1] = self.__control_signal_helpers[0]
        self.__control_signal_helpers[0] = new_value
        self.__control_signal_in = np.mean(self.__control_signal_helpers)

    def _get_control_signal_in(self):
        ''' This is the controlled signal on the inspiratory side '''
        return self.__control_signal_in

    def _get_control_signal_out(self):
        ''' This is the control signal (open/close) on the expiratory side '''
        return self.__control_signal_out

    def _control_reset(self):
        ''' Resets the internal controller cycle to zero, i.e. this breath cycle re-starts.'''
        self._cycle_start = time.time()

    def __test_for_alarms(self):
        """
        Implements tests that are to be executed in the main control loop:
            - Test for HAPA
            - Test for Technical Alert, making sure sensor values are plausible
            - Test for Technical Alert, make sure continuous in contact
        Currently: Alarms are time.time() of first occurance.
        """
        # for now, assume UI will send updates, we init from the default value
        # jonny will implement means of getting limits from alarm manager
        #limit_hapa =
        limit_max_flows = 10            # If flows above that, hardware cannot be correct.
        limit_max_pressure = 100        # If pressure above that, hardware cannot be correct.
        limit_max_stuck_sensor = 0.2    # 200 ms, jonny, wherever you want this number to live 

        #### First: Check for High Airway Pressure (HAPA)
        if self._DATA_PRESSURE > self.limit_hapa:
            if self.HAPA is None:
                self.HAPA = Alarm(AlarmType.HIGH_PRESSURE,
                                  AlarmSeverity.HIGH,
                                  time.time(),
                                  value=self._DATA_PRESSURE)
            if time.time() - self.HAPA.start_time > self.cough_duration:       # 100 ms active to avoid being triggered by coughs
                self.__SET_PIP = 30                 # Default: PIP to 30
                for i in range(5):                   # Make sure to send this command for 100ms -> release pressure immediately
                    self.__control_signal_out = 1
                    self.__control_signal_in  = 0
                    time.sleep(0.02)
                print("HAPA has been triggered")
                self.logger.warning(f'Triggered HAPA at ' + str(self._DATA_PRESSURE))
            else:
                print("Transient high pressure; probably a cough.")
        else:
            self.HAPA = None

        #### Second: Check for Technical Alerts via data plausibility:
        #  ->  Measurements change over time, and are in a plausible range
        if self.__DATA_old is None:
            self.__DATA_old = [self.COPY_DATA_OXYGEN, self._DATA_Qout, self._DATA_PRESSURE]
            inputs_dont_change = False 
        else:
            inputs_dont_change = (self.COPY_DATA_OXYGEN == self.__DATA_old[0]) or \
                                 (self._DATA_Qout == self.__DATA_old[1]) or \
                                 (self._DATA_PRESSURE == self.__DATA_old[2])
            self.__DATA_old = [self.COPY_DATA_OXYGEN, self._DATA_Qout, self._DATA_PRESSURE]

        if inputs_dont_change:
            if self.sensor_stuck_since == None:
                self.sensor_stuck_since = time.time()                # If inputs are stuck, remember the time.
                time_elapsed = 0
            else:
                time_elapsed = time.time() - self.sensor_stuck_since   # If happened again, how long?

            if time_elapsed > limit_max_stuck_sensor and not any([a.alarm_type == AlarmType.SENSORS_STUCK for a in self.TECHA]):
                    self.TECHA.append(Alarm(
                        AlarmType.SENSORS_STUCK,
                        AlarmSeverity.TECHNICAL,
                    ))
        else:
            self.sensor_stuck_since = None                           # If ok, reset sensor_stuck


        data_implausible = (self.COPY_DATA_OXYGEN < 0 or self.COPY_DATA_OXYGEN > 100) or \
                           (self._DATA_Qout < 0 or self._DATA_Qout > limit_max_flows) or \
                           (self._DATA_PRESSURE < 0 or self._DATA_PRESSURE > limit_max_pressure)
        if data_implausible:
            if not any([a.alarm_type == AlarmType.BAD_SENSOR_READINGS for a in self.TECHA]):
                self.TECHA.append(Alarm(
                    AlarmType.BAD_SENSOR_READINGS,
                    AlarmSeverity.TECHNICAL,
                ))

        #### Third: Make sure that updates are coming in in a regular basis
        #
        last_contact = self._time_last_contact - time.time()
        if last_contact > self._critical_time:
            if not any([a.alarm_type == AlarmType.MISSED_HEARTBEAT for a in self.TECHA]):
                self.TECHA.append(Alarm(
                    AlarmType.MISSED_HEARTBEAT,
                    AlarmSeverity.TECHNICAL,
                    message=f"Controller has not heard from coordinator in {last_contact}"
                ))

        #self.TECHA = time.time()  # Technical alert, but continue running hoping for the best

    def __start_new_breathcycle(self):
        """
        This has to be executed when the next breath cycles starts
        """
        self._DATA_BREATH_COUNT = next(self._breath_counter)
        if len(self.__cycle_waveform) > 1:
            self.__cycle_waveform_archive.append( self.__cycle_waveform )
        self.__cycle_waveform = np.array([[0, self._DATA_PRESSURE, self._DATA_VOLUME]])
        self.__analyze_last_waveform()    # Analyze last waveform
        self._sensor_to_COPY()            # Get the fit values from the last waveform directly into sensor values

        if self._save_logs and self._DATA_BREATH_COUNT % self._FLUSH_EVERY == 0:
            self.dl.flush_logfile()        # If we kept records, flush the data from the previous breath cycle
            self.dl.rotation_newfile()     # And Check whether we run out of space for the logger

    def _PID_update(self, dt):
        ''' 
        This instantiates the PID control algorithms.
        During the breathing cycle, it goes through the four states:
           1) Rise to PIP, while controlling dP/dt
           2) Sustain PIP pressure
           3) Quick fall to PEEP while controlling dP/dt
           4) Sustaint PEEP pressure
        Once the cycle is complete, it checks the cycle for any alarms, and starts a new one.
        A record of pressure/volume waveforms is kept and saved
        '''
        PEEP_VALVE_SET = True

        now = time.time()
        cycle_phase = now - self._cycle_start
        next_cycle = False

        self._DATA_VOLUME += dt * self._DATA_Qout  # Integrate what has happened within the last few seconds from flow out
        self._DATA_PRESSURE = np.mean(self._DATA_PRESSURE_LIST)


        if cycle_phase < self.__SET_I_PHASE:
            self.__KP = 2*(self.__SET_PIP_GAIN-0.95)
            self.__KI = 2.0
            self.__KD = 0
            self.__PID_OFFSET = 0
<<<<<<< HEAD
            self.__get_PID_error(yis = self._DATA_PRESSURE, ytarget = self.__SET_PIP, dt = dt, RC = 0.5)
            self.__calculate_control_signal_in()
            self.__control_signal_out = 0
            # if self._DATA_PRESSURE > self.__SET_PIP+2:
            #     self.__control_signal_out = 1                                                        # if exceeded, we open the exhaust valve
            # else:
            #     self.__control_signal_out = 0                                                        # close out valve
=======

            self.__get_PID_error(yis = self._DATA_PRESSURE, ytarget = self.__SET_PIP, dt = dt, RC = 0.3)
            self.__calculate_control_signal_in(dt = dt)
            self.__control_signal_out = 0 
>>>>>>> 5cabd7b9

        elif cycle_phase < self.__SET_PEEP_TIME + self.__SET_I_PHASE:                                     # then, we drop pressure to PEEP

            if PEEP_VALVE_SET:
                self.__control_signal_in = 0 
                self.__control_signal_out = 1
            else:
                self.__KP = 0.1
                self.__KI = 2.0
                self.__KD = 0
                target_pressure = self.__SET_PIP - (cycle_phase - self.__SET_I_PHASE) * (self.__SET_PIP - self.__SET_PEEP) / self.__SET_PEEP_TIME
                self.__get_PID_error(yis = self._DATA_PRESSURE, ytarget = target_pressure, dt = dt)
                self.__calculate_control_signal_in()
                self.__control_signal_out =  1
                if self._DATA_PRESSURE < self.__SET_PEEP:
                    self.__control_signal_out = 0

        elif cycle_phase < self.__SET_CYCLE_DURATION:

            if PEEP_VALVE_SET:
                self.__control_signal_out = 1
                self.__control_signal_in = 5 *(1 - np.exp( 5*((self.__SET_PEEP_TIME + self.__SET_I_PHASE) - cycle_phase )) )  # Make this nice and smooth.
            else:
                self.__KP = 0.1
                self.__KI = 2.0
                self.__KD = 0
                self.__get_PID_error(yis = self._DATA_PRESSURE, ytarget = self.__SET_PEEP, dt = dt)
                self.__calculate_control_signal_in()
                if self._DATA_PRESSURE > self.__SET_PEEP + 0.5:
                    self.__control_signal_out = 1
                else:
                    self.__control_signal_out = 0

            if self._DATA_PRESSURE < self.__SET_PEEP - self.breath_pressure_drop:  #breath!
                print("Autonomous breath detected; starting next cycle.")
                self._cycle_start = time.time()  # New cycle starts
                self._DATA_VOLUME = 0            # ... start at zero volume in the lung
                self._DATA_dpdt    = 0            # and restart the rolling average for the dP/dt estimation
                next_cycle = True

        else:
            self._cycle_start = time.time()  # New cycle starts
            self._DATA_VOLUME = 0            # ... start at zero volume in the lung
            self._DATA_dpdt    = 0            # and restart the rolling average for the dP/dt estimation
            next_cycle = True

        self.__test_for_alarms()
        if next_cycle:                        # if a new breath cycle has started
            self.__start_new_breathcycle()
        else:
            self.__cycle_waveform = np.append(self.__cycle_waveform, [[cycle_phase, self._DATA_PRESSURE, self._DATA_VOLUME]], axis=0)
        if self._save_logs:
            self.__save_values()

    def __save_values(self):
        """
            Small helper function to store key parameters in the main PID control loop
        """
        # Make the sensor value instance
        sensor_values =  SensorValues(vals={
        ValueName.PIP.name                  : self._DATA_PIP,
        ValueName.PEEP.name                 : self._DATA_PEEP,
        ValueName.FIO2.name                 : self.COPY_DATA_OXYGEN,
        ValueName.PRESSURE.name             : self._DATA_PRESSURE,
        ValueName.VTE.name                  : self._DATA_VTE,
        ValueName.BREATHS_PER_MINUTE.name   : self._DATA_BPM,
        ValueName.INSPIRATION_TIME_SEC.name : self._DATA_I_PHASE,
        ValueName.FLOWOUT.name              : self._DATA_Qout,
        'timestamp'                         : time.time(),
        'loop_counter'                      : self._loop_counter,
        'breath_count'                      : self._DATA_BREATH_COUNT
        })

        #And the control value instance
        control_values = ControlValues(
            control_signal_in = self.__control_signal_in,
            control_signal_out = self.__control_signal_out,
        )

        #And save both
        self.dl.store_waveform_data(sensor_values, control_values)

    def get_past_waveforms(self):
        # Returns a list of past waveforms.
        # Format:
        #     Returns a list of [Nx3] waveforms, of [time, pressure, volume]
        #     Most recent entry is waveform_list[-1]
        # Note:
        #     After calling this function, archive is emptied!
        with self._lock:
            archive = list( self.__cycle_waveform_archive ) # Make sure to return a copy as a list
            self.__cycle_waveform_archive = deque(maxlen = self._RINGBUFFER_SIZE)
            self.__cycle_waveform_archive.append(archive[-1])
        self._time_last_contact = time.time()
        return archive

<<<<<<< HEAD
    def get_target_waveform(self):
        """
        Returns the target waveform, drawn as a sketch of a stepwise linear function
        Format is time-points, pressure values - to be connected with straight lines
                ______
               /      \                         <- Sketch waveform of single breath cycle
              /        \
             /          \____________

             ^  ^     ^  ^           ^
             A  B     C  D           E           <- Critical time points
        """
        with self._lock:
            wv = np.array([
                (0, self.__SET_PEEP),                                            # A: start of the waveform
                (self.__SET_PIP_TIME, self.__SET_PIP),                           # B: reaching PIP within PIP_TIME
                (self.__SET_I_PHASE, self.__SET_PIP),                            # C: keeping the plateau during I_Phase
                (self.__SET_PEEP_TIME + self.__SET_I_PHASE, self.__SET_PEEP),    # D: reaching PEEP within PEEP TIME
                (self.__SET_CYCLE_DURATION, self.__SET_PEEP)])                    # E: Cycle ends
        self._time_last_contact = time.time()
        return wv

=======
>>>>>>> 5cabd7b9
    def _start_mainloop(self):
        # This will depend on simulation or reality
        pass   

    def start(self):
        self._time_last_contact = time.time()
        if self.__thread is None or not self.__thread.is_alive():  # If the previous thread has been stopped, make a new one.
            self._running.set()
            self.__thread = threading.Thread(target=self._start_mainloop, daemon=True)
            self.__thread.start()
        else:
            print("Main Loop already running.")

    def stop(self):
        self._time_last_contact = time.time()
        if self.__thread is not None and self.__thread.is_alive():
            self._running.clear()
        else:
            print("Main Loop is not running.")

        if self._save_logs:               # If we kept records, flush the data
            self.dl.close_logfile()

    def interrupt(self):
        """
        If a controller seems stuck, this makes a new thread, and starts the main loop.
        No parameters should have changed.
        """
        # try to clear existing threading event first to kill thread.
        self._running.clear()
        # try releasing existing lock first in case it was stuck
        self._lock.release()

        # make new threading objects
        self._running = threading.Event()           # New thread
        self._running.clear()
        self._lock = threading.Lock()
        self._running.set()

        if self.__thread.is_alive():
            self.logger.exception('tried to kill thread and failed')
            return

        self.__thread = threading.Thread(target=self._start_mainloop, daemon=True)
        try:
            self.__thread.start()
        except:
            pass
            #TODO RAISE ALERT FOR UI

    def is_running(self):
        self._time_last_contact = time.time()
        # TODO: this should be better thread-safe variable
        return self._running.is_set()

    def get_heartbeat(self):
        """
        Returns a heart-beat of the controller, i.e. the internal loop counter
        """
        self._time_last_contact = time.time()
        return self._loop_counter

class ControlModuleDevice(ControlModuleBase): 
    """
    Controlling Hardware.
    """
    # Implement ControlModuleBase functions
    def __init__(self, save_logs = True, flush_every = 10, config_file = None):
        """
        Args:
            config_file (string): Path to device config file, e.g. 'vent/io/config/dinky-devices.ini'
        """
        ControlModuleBase.__init__(self, save_logs, flush_every)
        self.HAL = io.Hal(config_file)
        self._sensor_to_COPY()

        # Current settings of the valves to avoid unneccesary hardware queries
        self.current_setting_ex = self.HAL.setpoint_ex
        self.current_setting_in = self.HAL.setpoint_in

    def __del__(self):
        self.set_valves_standby()           # First set valves to default
        ControlModuleBase.__del__(self)     # and del the base

    def _sensor_to_COPY(self):
        # And the sensor measurements
        self._get_HAL()

        with self._lock:
          self.COPY_sensor_values = SensorValues(vals={
<<<<<<< HEAD
              ValueName.PIP                  : self._DATA_PIP,
              ValueName.PEEP                 : self._DATA_PEEP,
              ValueName.FIO2                 : self._DATA_OXYGEN,
              ValueName.PRESSURE             : self._DATA_PRESSURE,
              ValueName.VTE                  : self._DATA_VTE,
              ValueName.BREATHS_PER_MINUTE   : self._DATA_BPM,
              ValueName.INSPIRATION_TIME_SEC : self._DATA_I_PHASE,
              ValueName.FLOWOUT              : self._DATA_Qout,
              'timestamp'                    : time.time(),
              'loop_counter'                 : self._loop_counter,
              'breath_count'                 : self._DATA_BREATH_COUNT
          })

    @timeout
=======
              ValueName.PIP.name                  : self._DATA_PIP,
              ValueName.PEEP.name                 : self._DATA_PEEP,
              ValueName.FIO2.name                 : self.COPY_DATA_OXYGEN,
              ValueName.PRESSURE.name             : self._DATA_PRESSURE,
              ValueName.VTE.name                  : self._DATA_VTE,
              ValueName.BREATHS_PER_MINUTE.name   : self._DATA_BPM,
              ValueName.INSPIRATION_TIME_SEC.name : self._DATA_I_PHASE,
              ValueName.FLOWOUT.name              : self._DATA_Qout,
              'timestamp'                         : time.time(),
              'loop_counter'                      : self._loop_counter,
              'breath_count'                      : self._DATA_BREATH_COUNT
          })
            
    # @timeout
>>>>>>> 5cabd7b9
    def _set_HAL(self, valve_open_in, valve_open_out):
        """
        Set Controls with HAL, decorated with a timeout.
        """
        if self.current_setting_in is not max(min(100, int(valve_open_in)), 0):
            self.HAL.setpoint_in = max(min(100, int(valve_open_in)), 0)
            self.current_setting_in = max(min(100, int(valve_open_in)), 0)

        if self.current_setting_ex is not valve_open_out:
            self.current_setting_ex = valve_open_out
            self.HAL.setpoint_ex =  valve_open_out

    # @timeout
    def _get_HAL(self):
        """
        Get sensor values from HAL, decorated with timeout.
        Only during expiration is the flow-sensor queried!
        """

<<<<<<< HEAD
        if not glitchcatcher:
            self._DATA_PRESSURE = self.HAL.pressure
            self._DATA_Qout     = self.HAL.flow_ex
            self._DATA_OXYGEN   = self.HAL.oxygen

        else:
            pp = self.HAL.pressure
            # if np.abs( pp  - self._DATA_PRESSURE ) < 5: # This is not a glitch, save it
            self._DATA_PRESSURE = pp

            pq = self.HAL.flow_ex
            if np.abs( pq  - self._DATA_Qout ) < 5:     # This is not a glitch, use it.
                 # ... estimate the baseline flow during expiration with a rankfilter (baseline of air that bypasses patient)
                 # This has to be subtracted from flow_ex to integrate VTE
                if time.time() - self._cycle_start > self.COPY_SET_I_PHASE:
                    self._flow_list.append(pq)
                    Qbaseline = np.percentile(self._flow_list, 5 )
                else:
                    Qbaseline = 0
                self._DATA_Qout = pq - Qbaseline
=======
        inspiration_phase = (time.time() - self._cycle_start) < self.COPY_SET_I_PHASE

        self._DATA_PRESSURE = self.HAL.pressure                      # Get pressure reading
        self._DATA_PRESSURE_LIST.append(self._DATA_PRESSURE)         # And append it to list -> is averaged over a couple values
        if len(self._DATA_PRESSURE_LIST) > 5:
            self._DATA_PRESSURE_LIST.pop(0)
                
        if inspiration_phase:
            self._DATA_Qout         = 0                                  # Flow out and oxygen are not measured
            self.COPY_DATA_OXYGEN   = self._DATA_OXYGEN
        else:
            if time.time() - self._OXYGEN_LAST_READ > 5:                 # If the time has come, get an oxygen value.
                self._DATA_OXYGEN = self.HAL.oxygen
                self._OXYGEN_LAST_READ = time.time()

            pq = self.HAL.flow_ex/60                                     # Get a flow reading in l/sec
            self._flow_list.append(pq)
            Qbaseline = np.percentile(self._flow_list, 5 )               # stimate the baseline flow during expiration with a rankfilter (baseline of air that bypasses patient)
>>>>>>> 5cabd7b9

            self._DATA_Qout = pq - Qbaseline                             # This has to be subtracted from flow_ex to integrate VTE


    def set_valves_standby(self):
        """
        This returns valves back to normal setting (in: closed, out: open)
        """
        self.logger.info('Valves to stand-by.')
        print("Valve settings back to stand-by.")
        self._set_HAL(valve_open_in = 0, valve_open_out = 1)  # Defined state to make sure that it does not pop up.

    def _start_mainloop(self):
        # start running, this should be run as a thread! 
        # Compare to initialization in Base Class!
        self.logger.info('MainLoop: start')

        update_copies = self._NUMBER_CONTROLL_LOOPS_UNTIL_UPDATE

        while self._running.is_set():
            self._loop_counter += 1
            now = time.time()
            dt = now - self._last_update                            # Time sincle last cycle of main-loop

            if dt > CONTROL[ValueName.BREATHS_PER_MINUTE].default / 4:                                                      # TODO: RAISE HARDWARE ALARM, no update should be so long
                self.logger.warning("MainLoop: Update too long: " + str(dt))
                print("Restarted cycle.")
                self._control_reset()
                dt = self._LOOP_UPDATE_TIME
            
            self._get_HAL()                                          # Update pressure and flow measurement
            self._PID_update(dt = dt)                            # With that, calculate controls
            valve_open_in  = self._get_control_signal_in()           #    -> Inspiratory side: get control signal for PropValve
            valve_open_out = self._get_control_signal_out()          #    -> Expiratory side: get control signal for Solenoid
            self._set_HAL(valve_open_in, valve_open_out)             # And set values.

            self._last_update = now

            if update_copies == 0:
                self._controls_from_COPY()     # Update controls from possibly updated values as a chunk
                self._sensor_to_COPY()         # Copy sensor values to COPY
                update_copies = self._NUMBER_CONTROLL_LOOPS_UNTIL_UPDATE
            else:
                update_copies -= 1

        # # get final values on stop
        self._controls_from_COPY()  # Update controls from possibly updated values as a chunk
        self._sensor_to_COPY()  # Copy sensor values to COPY
        self.set_valves_standby()


class Balloon_Simulator:
    '''
    Physics simulator for inflating balloon with a PEEP valve
    For math, see https://en.wikipedia.org/wiki/Two-balloon_experiment
    '''

    def __init__(self, peep_valve):
        # Hard parameters for the simulation
        self.max_volume = 6    # Liters  - 6?
        self.min_volume = 1.5  # Liters - baloon starts slightly inflated.
        self.PC = 40           # Proportionality constant that relates pressure to cm-H2O
        self.P0 = 0            # Baseline/Minimum pressure.
        self.leak = True

        self.fio2 = 60

        # Dynamical parameters - these are the initial conditions
        self.current_flow     = 0  # in unit  liters/sec

        self.set_Qin          = 0  # set flow of a prop valve on inspiratory side      -- liters/second
        self.Qin              = 0  # exact flow of a prop valve on inspiratory side    -- liters/second

        self.set_Qout         = 0  # 0|max - setting of an solenoid on expiratory side -- liters/second
        self.Qout             = 0  # exact flow through the solenoid

        self.current_pressure = 0  # in unit  cm-H2O
        self.r_real = (3 * self.min_volume / (4 * np.pi)) ** (1 / 3)  # size of the lung
        self.current_volume = self.min_volume                         # in unit  liters
        self.peep_valve = peep_valve

    def get_pressure(self):
        return self.current_pressure

    def get_volume(self):
        return self.current_volume

    def set_flow_in(self, Qin, dt):
        self.set_Qin = Qin

        Qin_clip = np.min([Qin, 2])                # Flows have to be positive, and reasonable. Nothing here is faster that 2 l/s
        Qin_clip = np.max([Qin_clip, 0])
        self.Qin     = Qin_clip                    # Assume the set-value is also the true value for prop

    def set_flow_out(self, Qout, dt):
        self.set_Qout = Qout

        Qout_clip = np.min([Qout, 2])                    # Flows have to be positive, and reasonable. Nothing here is faster that 2 l/s
        Qout_clip = np.max([Qout_clip, 0])
        difference_pressure = self.current_pressure - 0  # Convention: outside is "0"
        conductance = 0.05*Qout_clip                     # This should be in the range of ~1 liter/s for typical max pressure differences
        if self.current_pressure > self.peep_valve:      # Action of the PEEP valve
            self.Qout = difference_pressure * conductance    # Target for flow out
        else:
            self.Qout = 0

    def update(self, dt):  # Performs an update of duration dt [seconds]

        if dt<1:                                        # This is the simulation, so not quite so important,
            # self.current_flow = self.Qin - self.Qout     # But no update should take longer than that
            s = dt / (0.050*np.abs(self.current_flow)  + dt)
            self.current_flow = self.current_flow + s * ((self.Qin - self.Qout) - self.current_flow)

            self.current_volume += self.current_flow * dt

            # This is from the baloon equation, uses helper variable (the baloon radius)
            self.r_real = (3 * self.current_volume / (4 * np.pi)) ** (1 / 3)
            r0 = (3 * self.min_volume / (4 * np.pi)) ** (1 / 3)

            new_pressure = self.P0 + (self.PC / (r0 ** 2 * self.r_real)) * (1 - (r0 / self.r_real) ** 6)
            self.current_pressure = new_pressure

            # o2 fluctuations modelled as OUprocess
            self.fio2 = self.OUupdate(self.fio2, dt=dt, mu=60, sigma=5, tau=1)
        else:
            self._reset()
            print(self.current_pressure)


    def OUupdate(self, variable, dt, mu, sigma, tau):
        '''
        This is a simple function to produce an OU process.
        It is used as model for fluctuations in measurement variables.
        inputs:
        variable:   float     value at previous time step
        dt      :   timestep
        mu      :   mean
        sigma   :   noise amplitude
        tau     :   time scale
        returns:
        new_variable :  value of "variable" at next time step
        '''
        dt = max(dt, 0.05)  #Make sure this doesn't go haywire if anything hangs. Max 50ms
        sigma_bis = sigma * np.sqrt(2. / tau)
        sqrtdt = np.sqrt(dt)
        new_variable = variable + dt * (-(variable - mu) / tau) + sigma_bis * sqrtdt * np.random.randn()
        return new_variable

    def _reset(self):
        ''' resets the ballon to standard parameters. '''
        self.set_Qin          = 0
        self.Qin              = 0
        self.set_Qout         = 0
        self.Qout             = 0
        self.current_pressure = 0
        self.r_real = (3 * self.min_volume / (4 * np.pi)) ** (1 / 3)
        self.current_volume = self.min_volume

class ControlModuleSimulator(ControlModuleBase):
    """
    Controlling Simulation.
    """
    # Implement ControlModuleBase functions
    def __init__(self, simulator_dt = None, peep_valve_setting = 5):
        """
        Args:
            simulator_dt (None, float): if None, simulate dt at same rate controller updates.
                if ``float`` , fix dt updates with this value but still update at _LOOP_UPDATE_TIME
        """
        ControlModuleBase.__init__(self, save_logs = False)
        self.Balloon = Balloon_Simulator(peep_valve = peep_valve_setting)          # This is the simulation
        self._sensor_to_COPY()

        self.simulator_dt = simulator_dt

    def __del__(self):
        ControlModuleBase.__del__(self)
        self.set_valves_standby()

    def set_valves_standby(self):
        pass

    def __SimulatedPropValve(self, x, dt):
        '''
        This simulates the action of a proportional valve.
        Flow-current-curve eye-balled generaic prop vale.
        x:  Input current [mA]
        dt: Time since last setting in seconds [for the LP filter]
        '''
        flow_new = (np.tanh(0.12*(x - 30)) + 1)
        if x<0:
            flow_new = 0
        return flow_new

    def __SimulatedSolenoid(self, x):
        '''
        Depending on x, set flow to a binary value.
        Here: flow is either 0 or 1l/sec
        '''
        if x > 0:
            return 1
        else:
            return 0

    def _sensor_to_COPY(self):
        # And the sensor measurements
        with self._lock:
            self.COPY_sensor_values = SensorValues(vals={
              ValueName.PIP                  : self._DATA_PIP,
              ValueName.PEEP                 : self._DATA_PEEP,
              ValueName.FIO2                 : self.Balloon.fio2,
              ValueName.PRESSURE             : self.Balloon.current_pressure,
              ValueName.VTE                  : self._DATA_VTE,
              ValueName.BREATHS_PER_MINUTE   : self._DATA_BPM,
              ValueName.INSPIRATION_TIME_SEC : self._DATA_I_PHASE,
              ValueName.FLOWOUT              : self._DATA_Qout,
              'timestamp'                    : time.time(),
              'loop_counter'                 : self._loop_counter,
              'breath_count'                 : self._DATA_BREATH_COUNT
            })

    def _start_mainloop(self):
        # start running, this should be run as a thread! 
        # Compare to initialization in Base Class!

        update_copies = self._NUMBER_CONTROLL_LOOPS_UNTIL_UPDATE
        self.logger.info("MainLoop: start")
        while self._running.is_set():
            # time.sleep(self._LOOP_UPDATE_TIME)
            self._loop_counter += 1
            now = time.time()
            if self.simulator_dt:
                dt = self.simulator_dt
            else:
                dt = now - self._last_update                            # Time sincle last cycle of main-loop
                if dt > 0.2:                                            # TODO: RAISE HARDWARE ALARM, no update should take longer than 0.5 sec
                    self.logger.warning("MainLoop: Update too long: " + str(dt))
                    print("Restarted cycle.")
                    self._control_reset()
                    self.Balloon._reset()
                    dt = self._LOOP_UPDATE_TIME

            self.Balloon.update(dt = dt)                            # Update the state of the balloon simulation
            self._DATA_PRESSURE_LIST.append(self.Balloon.get_pressure())       # Get a pressure measurement from balloon and tell controller             --- SENSOR 1
            if len(self._DATA_PRESSURE_LIST) > 5:
                self._DATA_PRESSURE_LIST.pop(0)

            self._PID_update(dt = dt)                               # Update the PID Controller

            x = self._get_control_signal_in()                       # Inspiratory side: get control signal for PropValve
            Qin = self.__SimulatedPropValve(x, dt = dt)             # And calculate the produced flow Qin

            y = self._get_control_signal_out()                      # Expiratory side: get control signal for Solenoid
            Qout = self.__SimulatedSolenoid(y)                      # Set expiratory flow rate, Qout

            self.Balloon.set_flow_in(Qin, dt = dt)                  # Set the flow rates for the Balloon simulator
            self.Balloon.set_flow_out(Qout, dt = dt)

            self._DATA_Qout = self.Balloon.Qout                     # Tell controller the expiratory flow rate, _DATA_Qout                    --- SENSOR 2
            self._last_update = now

            if update_copies == 0:
                self._controls_from_COPY()     # Update controls from possibly updated values as a chunk
                self._sensor_to_COPY()         # Copy sensor values to COPY
                update_copies = self._NUMBER_CONTROLL_LOOPS_UNTIL_UPDATE
            else:
                update_copies -= 1

        # # get final values on stop
        self._controls_from_COPY()  # Update controls from possibly updated values as a chunk
        self._sensor_to_COPY()  # Copy sensor values to COPY




def get_control_module(sim_mode=False, simulator_dt = None):
    """
    Generates control module.
    Args:
        sim_mode (bool): if ``true``: returns simulation, else returns hardware
    """

    if sim_mode == True:
        return ControlModuleSimulator(simulator_dt = simulator_dt)
    else:
        return ControlModuleDevice(save_logs = True, flush_every = 1, config_file = 'vent/io/config/devices.ini')<|MERGE_RESOLUTION|>--- conflicted
+++ resolved
@@ -10,7 +10,6 @@
 
 import vent.io as io
 
-from vent import prefs
 from vent.common.message import SensorValues, ControlValues, ControlSetting, DerivedValues
 from vent.common.loggers import init_logger, DataLogger
 from vent.common.values import CONTROL, ValueName
@@ -259,7 +258,7 @@
                     peep_time        = self._DATA_PEEP_TIME,
                     pip              = self._DATA_PIP,
                     pip_plateau      = self._DATA_PIP_PLATEAU,
-                    peep             = self._DATA_PEEP,
+                    peep             = self._DATA_PEEP, 
                     vte              = self._DATA_VTE
                 )
                 #And save both
@@ -376,13 +375,13 @@
         """
         Calculated the PID control signal with the error terms and the three gain parameters.
         """
-        
+
         new_value  = 0            # Some setting for the maximum flow.
         new_value +=  self.__KP*self._DATA_P
         new_value +=  self.__KI*self._DATA_I
         new_value +=  self.__KD*self._DATA_D
         new_value +=  self.__PID_OFFSET
-        
+
         self.__control_signal_helpers[2] = self.__control_signal_helpers[1]
         self.__control_signal_helpers[1] = self.__control_signal_helpers[0]
         self.__control_signal_helpers[0] = new_value
@@ -526,20 +525,10 @@
             self.__KI = 2.0
             self.__KD = 0
             self.__PID_OFFSET = 0
-<<<<<<< HEAD
-            self.__get_PID_error(yis = self._DATA_PRESSURE, ytarget = self.__SET_PIP, dt = dt, RC = 0.5)
-            self.__calculate_control_signal_in()
-            self.__control_signal_out = 0
-            # if self._DATA_PRESSURE > self.__SET_PIP+2:
-            #     self.__control_signal_out = 1                                                        # if exceeded, we open the exhaust valve
-            # else:
-            #     self.__control_signal_out = 0                                                        # close out valve
-=======
 
             self.__get_PID_error(yis = self._DATA_PRESSURE, ytarget = self.__SET_PIP, dt = dt, RC = 0.3)
             self.__calculate_control_signal_in(dt = dt)
-            self.__control_signal_out = 0 
->>>>>>> 5cabd7b9
+            self.__control_signal_out = 0
 
         elif cycle_phase < self.__SET_PEEP_TIME + self.__SET_I_PHASE:                                     # then, we drop pressure to PEEP
 
@@ -636,31 +625,6 @@
         self._time_last_contact = time.time()
         return archive
 
-<<<<<<< HEAD
-    def get_target_waveform(self):
-        """
-        Returns the target waveform, drawn as a sketch of a stepwise linear function
-        Format is time-points, pressure values - to be connected with straight lines
-                ______
-               /      \                         <- Sketch waveform of single breath cycle
-              /        \
-             /          \____________
-
-             ^  ^     ^  ^           ^
-             A  B     C  D           E           <- Critical time points
-        """
-        with self._lock:
-            wv = np.array([
-                (0, self.__SET_PEEP),                                            # A: start of the waveform
-                (self.__SET_PIP_TIME, self.__SET_PIP),                           # B: reaching PIP within PIP_TIME
-                (self.__SET_I_PHASE, self.__SET_PIP),                            # C: keeping the plateau during I_Phase
-                (self.__SET_PEEP_TIME + self.__SET_I_PHASE, self.__SET_PEEP),    # D: reaching PEEP within PEEP TIME
-                (self.__SET_CYCLE_DURATION, self.__SET_PEEP)])                    # E: Cycle ends
-        self._time_last_contact = time.time()
-        return wv
-
-=======
->>>>>>> 5cabd7b9
     def _start_mainloop(self):
         # This will depend on simulation or reality
         pass   
@@ -747,26 +711,10 @@
 
     def _sensor_to_COPY(self):
         # And the sensor measurements
-        self._get_HAL()
+        self._get_HAL() 
 
         with self._lock:
           self.COPY_sensor_values = SensorValues(vals={
-<<<<<<< HEAD
-              ValueName.PIP                  : self._DATA_PIP,
-              ValueName.PEEP                 : self._DATA_PEEP,
-              ValueName.FIO2                 : self._DATA_OXYGEN,
-              ValueName.PRESSURE             : self._DATA_PRESSURE,
-              ValueName.VTE                  : self._DATA_VTE,
-              ValueName.BREATHS_PER_MINUTE   : self._DATA_BPM,
-              ValueName.INSPIRATION_TIME_SEC : self._DATA_I_PHASE,
-              ValueName.FLOWOUT              : self._DATA_Qout,
-              'timestamp'                    : time.time(),
-              'loop_counter'                 : self._loop_counter,
-              'breath_count'                 : self._DATA_BREATH_COUNT
-          })
-
-    @timeout
-=======
               ValueName.PIP.name                  : self._DATA_PIP,
               ValueName.PEEP.name                 : self._DATA_PEEP,
               ValueName.FIO2.name                 : self.COPY_DATA_OXYGEN,
@@ -781,7 +729,6 @@
           })
             
     # @timeout
->>>>>>> 5cabd7b9
     def _set_HAL(self, valve_open_in, valve_open_out):
         """
         Set Controls with HAL, decorated with a timeout.
@@ -801,35 +748,13 @@
         Only during expiration is the flow-sensor queried!
         """
 
-<<<<<<< HEAD
-        if not glitchcatcher:
-            self._DATA_PRESSURE = self.HAL.pressure
-            self._DATA_Qout     = self.HAL.flow_ex
-            self._DATA_OXYGEN   = self.HAL.oxygen
-
-        else:
-            pp = self.HAL.pressure
-            # if np.abs( pp  - self._DATA_PRESSURE ) < 5: # This is not a glitch, save it
-            self._DATA_PRESSURE = pp
-
-            pq = self.HAL.flow_ex
-            if np.abs( pq  - self._DATA_Qout ) < 5:     # This is not a glitch, use it.
-                 # ... estimate the baseline flow during expiration with a rankfilter (baseline of air that bypasses patient)
-                 # This has to be subtracted from flow_ex to integrate VTE
-                if time.time() - self._cycle_start > self.COPY_SET_I_PHASE:
-                    self._flow_list.append(pq)
-                    Qbaseline = np.percentile(self._flow_list, 5 )
-                else:
-                    Qbaseline = 0
-                self._DATA_Qout = pq - Qbaseline
-=======
         inspiration_phase = (time.time() - self._cycle_start) < self.COPY_SET_I_PHASE
 
         self._DATA_PRESSURE = self.HAL.pressure                      # Get pressure reading
         self._DATA_PRESSURE_LIST.append(self._DATA_PRESSURE)         # And append it to list -> is averaged over a couple values
         if len(self._DATA_PRESSURE_LIST) > 5:
             self._DATA_PRESSURE_LIST.pop(0)
-                
+
         if inspiration_phase:
             self._DATA_Qout         = 0                                  # Flow out and oxygen are not measured
             self.COPY_DATA_OXYGEN   = self._DATA_OXYGEN
@@ -841,7 +766,6 @@
             pq = self.HAL.flow_ex/60                                     # Get a flow reading in l/sec
             self._flow_list.append(pq)
             Qbaseline = np.percentile(self._flow_list, 5 )               # stimate the baseline flow during expiration with a rankfilter (baseline of air that bypasses patient)
->>>>>>> 5cabd7b9
 
             self._DATA_Qout = pq - Qbaseline                             # This has to be subtracted from flow_ex to integrate VTE
 
@@ -1050,17 +974,17 @@
         # And the sensor measurements
         with self._lock:
             self.COPY_sensor_values = SensorValues(vals={
-              ValueName.PIP                  : self._DATA_PIP,
-              ValueName.PEEP                 : self._DATA_PEEP,
-              ValueName.FIO2                 : self.Balloon.fio2,
-              ValueName.PRESSURE             : self.Balloon.current_pressure,
-              ValueName.VTE                  : self._DATA_VTE,
-              ValueName.BREATHS_PER_MINUTE   : self._DATA_BPM,
-              ValueName.INSPIRATION_TIME_SEC : self._DATA_I_PHASE,
-              ValueName.FLOWOUT              : self._DATA_Qout,
-              'timestamp'                    : time.time(),
-              'loop_counter'                 : self._loop_counter,
-              'breath_count'                 : self._DATA_BREATH_COUNT
+              ValueName.PIP.name                  : self._DATA_PIP,
+              ValueName.PEEP.name                 : self._DATA_PEEP,
+              ValueName.FIO2.name                 : self.Balloon.fio2,
+              ValueName.PRESSURE.name             : self.Balloon.current_pressure,
+              ValueName.VTE.name                  : self._DATA_VTE,
+              ValueName.BREATHS_PER_MINUTE.name   : self._DATA_BPM,
+              ValueName.INSPIRATION_TIME_SEC.name : self._DATA_I_PHASE,
+              ValueName.FLOWOUT.name              : self._DATA_Qout,
+              'timestamp'                  : time.time(),
+              'loop_counter'             : self._loop_counter,
+              'breath_count': self._DATA_BREATH_COUNT
             })
 
     def _start_mainloop(self):
