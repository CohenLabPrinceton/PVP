<<<<<<< HEAD
import numpy as np
import time
from .common.message import SensorValues, ControlSettings, Alarm, ControlSettingName
=======
from typing import List
from vent.coordinator.message import SensorValues, ControlSettings, Alarm

>>>>>>> c6b927ad

class ControlModuleBase:
    # Abstract class for controlling hardware based on settings received
    #   Functions:
    def __init__(self):
        self.sensor_values = None
        self.control_settings = None
        self.loop_counter = None

    def get_sensors(self) -> SensorValues:
        # returns SensorValues
        # include a timestamp and loop counter
        pass

    def get_active_alarms(self) -> List[Alarm]:
        pass

    def get_logged_alarms(self) -> List[Alarm]:
        pass

    def clear_logged_alarms(self):
        pass

    def set_controls(self, control_settings: ControlSettings):
        # takes ControlSettings struct
        pass

    def start(self, controlSettings):
        # start running
        # controls actuators to achieve target state
        # determined by settings and assessed by sensor values
        pass

    def stop(self):
        # stop running
        pass


# Variables:
#   sensorValues
#   controlSettings.  
#   loopCounter

class ControlModuleDevice(ControlModuleBase):
    # Implement ControlModuleBase functions
    pass



class Balloon_Simulator:
    '''
    This is a simulator for inflating a balloon. 
    For math, see https://en.wikipedia.org/wiki/Two-balloon_experiment
    '''
    
    def __init__(self, leak, delay):
        #Hard parameters for the simulation
        self.max_volume       = 6     # Liters  - 6?
        self.min_volume       = 1.5   # Liters - baloon starts slightly inflated.
        self.PC               = 20    # Proportionality constant that relates pressure to cm-H2O 
        self.P0               = 0     # Minimum pressure.
        self.leak             = leak
        self.delay            = delay

        self.temperature      = 37   # keep track of this, as is important output variable
        self.humidity         = 90
        self.fio2             = 60

        #Dynamical parameters - these are the initial conditions
        self.current_flow     = 0                  # in unit  liters/sec
        self.current_pressure = 0                  # in unit  cm-H2O
        self.r_real           = (3*self.min_volume / (4*np.pi))**(1/3)                  # size of the lung
        self.current_volume   = self.min_volume    # in unit  liters
    
    def get_pressure(self):
        return self.current_pressure
    def get_volume(self):
        return self.current_volume
    def set_flow(self, Qin, Qout):
        self.current_flow = Qin-Qout
        
    def update(self, dt):   # Performs an update of duration dt [seconds]
        self.current_volume += self.current_flow*dt
        
        if self.leak:
            RC = 5  # pulled 5 sec out of my hat
            s = dt / (RC + dt)
            self.current_volume = self.current_volume + s * (self.min_volume - self.current_volume)
        
        #This is fromt the baloon equation, uses helper variable (the baloon radius)
        r_target  = (3*self.current_volume / (4*np.pi))**(1/3)
        r0 = (3*self.min_volume / (4*np.pi))**(1/3)
        
        #Delay -> Expansion takes time
        if self.delay:
            RC = 0.1  # pulled these 100ms out of my hat
            s = dt / (RC + dt)
            self.r_real = self.r_real + s * (r_target - self.r_real)
        else:
            self.r_real = r_target
            
        self.current_pressure = self.P0 + (self.PC/(r0**2 * self.r_real)) *(1 - (r0/self.r_real)**6)

        #Temperature, humidity and o2 fluctuations modelled as OUprocess
        self.temperature = OUupdate(self.temperature, dt=dt, mu=37, sigma=0.3, tau=1)
        self.fio2        = OUupdate(self.fio2,        dt=dt, mu=60, sigma=5,   tau=1)
        self.humidity    = OUupdate(self.humidity,    dt=dt, mu=90, sigma=5,   tau=1)
        if self.humidity>100:
            self.humidity = 100

def OUupdate(variable, dt, mu, sigma, tau):
    '''
    This is a simple function to produce an OU process.
    It is used as model for fluctuations in measurement variables.
    inputs:
       variable:   float     value at previous time step
       dt      :   timestep
       mu      :   mean
       sigma   :   noise amplitude
       tau     :   time scale
    returns:
       new_variable :  value of "variable" at next time step
    '''
    sigma_bis = sigma * np.sqrt(2. / tau)
    sqrtdt = np.sqrt(dt)
    new_variable = variable + dt * (-(variable - mu) / tau) + sigma_bis * sqrtdt * np.random.randn()
    return new_variable

class StateController:
    '''
    This is a class to control a respirator by iterating through set states.
    Inspiration:
        Start timer
        Open insp. valve
        Close expire valve
        Poll pressure sensor - press>PIP?
    
    Plateau:
        Close insp valve
        poll timer
        long enough? expiration
        
    Expiration:
        Open expir. valve
        poll pressure sensor
        Pressure<PEEP?
        maintain PEEP
        
    PEEP:
        Close expiration valve
        poll timer
        breath long enough
        set state to inspiration.
        
    '''
    def __init__(self):
        self.PIP            = 22
        self.PIP_time       = 1.0
        self.PEEP           = 5
        self.PEEP_time      = 0.5    # as fast as possible, try 500ms
        self.bpm            = 10
        self.I_phase        = 1.0
        self.cycle_start    = time.time()
        self.Qin            = 0
        self.Qout           = 0
        self.pressure       = 0

        #Derived variables
        self.cycle_duration = 60/self.bpm
        self.E_phase        = self.cycle_duration -  self.I_phase
        self.t_inspiration  = self.PIP_time   # time [sec] for the four phases
        self.t_plateau      = self.I_phase - self.PIP_time 
        self.t_expiration   = self.PEEP_time 
        self.t_PEEP         = self.E_phase - self.PEEP_time 

    def update_internalVeriables(self):
        self.cycle_duration = 60/self.bpm
        self.E_phase        = self.cycle_duration -  self.I_phase
        self.t_inspiration  = self.PIP_time
        self.t_plateau      = self.I_phase - self.PIP_time 
        self.t_expiration   = self.PEEP_time 
        self.t_PEEP         = self.E_phase - self.PEEP_time 
        
    def get_Qin(self):
        return self.Qin
    
    def get_Qout(self):
        return self.Qout
    
    def update(self, pressure):
        now = time.time()
        cycle_phase = now - self.cycle_start

        self.pressure = pressure
        if cycle_phase < self.t_inspiration:       # ADD CONTROL dP/dt
            # to PIP, air in as fast as possible
            self.Qin  = 1
            self.Qout = 0  
            if self.pressure > self.PIP:
                self.Qin = 0
        elif cycle_phase < self.I_phase:           # ADD CONTROL P
            # keep PIP plateau, let air in if below
            self.Qin  = 0
            self.Qout = 0
            if self.pressure < self.PIP:
                self.Qin = 1
        elif cycle_phase < self.t_expiration + self.I_phase:
            # to PEEP, open exit valve
            self.Qin  = 0
            self.Qout = 1
            if self.pressure < self.PEEP:
                self.Qout = 0
        elif cycle_phase < self.cycle_duration:
            # keeping PEEP, let air in if below
            self.Qin  = 0
            self.Qout = 0
            if self.pressure < self.PEEP:
                self.Qin = 1
        else:
            self.cycle_start = time.time() # restart



class ControlModuleSimulator(ControlModuleBase):
    # Implement ControlModuleBase functions
    def __init__(self):
        super().__init__()      # get all from parent

        self.Balloon = Balloon_Simulator(leak = True, delay = False)
        self.Controller = StateController()
        self.loop_counter = 0
        self.pressure = 15
        self.last_update = time.time()

    def get_sensors_values(self):
        # returns SensorValues and a time stamp

        ExhaledVolumeLastCycle = np.nan             # FIX THIS

        self.sensor_values = SensorValues(pip = self.Controller.PIP, \
            peep = self.Controller.PEEP,                             \
            fio2 = self.Balloon.fio2,                                \
            temp = self.Balloon.temperature,                         \
            humidity = self.Balloon.humidity,                        \
            pressure = self.Balloon.current_pressure,                \
            vte = ExhaledVolumeLastCycle,                            \
            breaths_per_minute = self.Controller.bpm,                \
            inspiration_time_sec = self.Controller.I_phase,          \
            timestamp = time.time() )

        return self.sensor_values


    def get_alarms(self):
        return 1

    def set_controls(self, controlSettings):
        #Right now, this supports only five settings
        if controlSettings.name is ControlSettingName.PIP:
            self.Controller.PIP = controlSettings.value 

        elif controlSettings.name is ControlSettingName.PIP_TIME:
            self.Controller.PIP_time = controlSettings.value

        elif controlSettings.name is ControlSettingName.PEEP:
            self.Controller.PEEP = controlSettings.value

        elif controlSettings.name is ControlSettingName.BREATHS_PER_MINUTE:
            self.Controller.bpm = controlSettings.value

        elif controlSettings.name is ControlSettingName.INSPIRATION_TIME_SEC:
            self.Controller.I_phase = controlSettings.value

        else:
            error("you cannot set" + str(controlSettings.name))

        self.Controller.update_internalVeriables()
        
    def run(self):
        # start running
        # controls actuators to achieve target state
        # determined by settings and assessed by sensor values


        self.loop_counter += 1
        now = time.time()
        self.Balloon.update(now - self.last_update)
        self.last_update = now

        pressure = self.Balloon.get_pressure()
        temperature = self.Balloon.temperature

        self.Controller.update(pressure)
        Qout = self.Controller.get_Qout()
        Qin  = self.Controller.get_Qin()
        self.Balloon.set_flow(Qin, Qout)

    def stop(self):
        # stop running
        pass

    def recvUIHeartbeat(self):
        return time.time()


def get_control_module(sim_mode=False):
    if sim_mode == True:
        return ControlModuleSimulator()
    else:
        return ControlModuleDevice()


<|MERGE_RESOLUTION|>--- conflicted
+++ resolved
@@ -1,12 +1,7 @@
-<<<<<<< HEAD
 import numpy as np
 import time
+from typing import List
 from .common.message import SensorValues, ControlSettings, Alarm, ControlSettingName
-=======
-from typing import List
-from vent.coordinator.message import SensorValues, ControlSettings, Alarm
-
->>>>>>> c6b927ad
 
 class ControlModuleBase:
     # Abstract class for controlling hardware based on settings received
