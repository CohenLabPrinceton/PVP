import pickle
import threading
from typing import List, Dict

import vent
import vent.controller.control_module
from vent.common.message import ControlSetting, Alarm
from vent.common.message import SensorValueNew
from vent.common.values import ValueName
from vent.coordinator.process_manager import ProcessManager
from vent.coordinator.rpc import get_rpc_client


class CoordinatorBase:
    def __init__(self, sim_mode=False):
        # get_ui_control_module handles single_process flag
<<<<<<< HEAD
        # TODO: SHARED_ is a better prefix than COPY_, as not all fields are copy
        self.control_module = get_control_module(sim_mode)
        self.COPY_sensor_values = None
        self.COPY_alarms = None
        self.COPY_active_alarms = {}
        self.COPY_logged_alarms = []
        self.COPY_control_settings = {}
        self.COPY_tentative_control_settings = {}
        self.COPY_last_message_timestamp = None

    def get_sensors(self) -> Dict[ValueName, SensorValueNew]:
        # returns SensorValues struct
=======
        # self.lock = threading.Lock()
>>>>>>> e05cb809
        pass

    # TODO: do we still need this
    # def get_msg_timestamp(self):
    #     # return timestamp of last message
    #     with self.lock:
    #         last_message_timestamp = self.last_message_timestamp
    #     return last_message_timestamp


    def get_sensors(self) -> Dict[ValueName, SensorValueNew]:
        pass

    def get_active_alarms(self) -> Dict[str, Alarm]:
        pass

    def get_logged_alarms(self) -> List[Alarm]:
        pass

    def clear_logged_alarms(self):
        pass

    def set_control(self, control_setting: ControlSetting):
        pass

    def get_control(self, control_setting_name: ValueName) -> ControlSetting:
        pass

    def start(self):
        pass

    def is_running(self) -> bool:
        pass

    def stop(self):
        pass

class CoordinatorLocal(CoordinatorBase):
    def __init__(self, sim_mode=False):
        """

        Args:
            sim_mode:

        Attributes:
            _is_running (:class:`threading.Event`): ``.set()`` when thread should stop

        """
        super().__init__(sim_mode=sim_mode)
        self.control_module = vent.controller.control_module.get_control_module(sim_mode)

<<<<<<< HEAD
    def set_control(self, control_setting: ControlSetting):
        self.lock.acquire()
        self.COPY_tentative_control_settings[control_setting.name] = control_setting
        self.lock.release()

    def get_control(self, control_setting_name: ValueName) -> ControlSetting:
        self.lock.acquire()
        control_setting = self.COPY_control_settings[control_setting_name]
        self.lock.release()
        return control_setting

    def get_sensors(self) -> SensorValues:
        self.lock.acquire()
        sensor_values = self.COPY_sensor_values
        self.lock.release()
        # return res
        return sensor_values
=======
    def get_sensors(self) -> Dict[ValueName, SensorValueNew]:
        sensor_values = self.control_module.get_sensors()
        res = {
            ValueName.PIP: SensorValueNew(ValueName.PIP, sensor_values.pip, sensor_values.timestamp,
                                          sensor_values.loop_counter),
            ValueName.PEEP: SensorValueNew(ValueName.PEEP, sensor_values.peep, sensor_values.timestamp,
                                           sensor_values.loop_counter),
            ValueName.FIO2: SensorValueNew(ValueName.FIO2, sensor_values.fio2, sensor_values.timestamp,
                                           sensor_values.loop_counter),
            ValueName.TEMP: SensorValueNew(ValueName.TEMP, sensor_values.temp, sensor_values.timestamp,
                                           sensor_values.loop_counter),
            ValueName.HUMIDITY: SensorValueNew(ValueName.HUMIDITY, sensor_values.humidity, sensor_values.timestamp,
                                               sensor_values.loop_counter),
            ValueName.PRESSURE: SensorValueNew(ValueName.PRESSURE, sensor_values.pressure, sensor_values.timestamp,
                                               sensor_values.loop_counter),
            ValueName.VTE: SensorValueNew(ValueName.VTE, sensor_values.vte, sensor_values.timestamp,
                                          sensor_values.loop_counter),
            ValueName.BREATHS_PER_MINUTE: SensorValueNew(ValueName.BREATHS_PER_MINUTE, sensor_values.breaths_per_minute,
                                                         sensor_values.timestamp, sensor_values.loop_counter),
            ValueName.INSPIRATION_TIME_SEC: SensorValueNew(ValueName.INSPIRATION_TIME_SEC,
                                                           sensor_values.inspiration_time_sec, sensor_values.timestamp,
                                                           sensor_values.loop_counter),
        }
        return res
>>>>>>> e05cb809

    def get_active_alarms(self) -> Dict[str, Alarm]:
        return self.control_module.get_active_alarms()

    def get_logged_alarms(self) -> List[Alarm]:
        return self.control_module.get_logged_alarms()

    def clear_logged_alarms(self):
        # TODO: implement this
        raise NotImplementedError

    def set_control(self, control_setting: ControlSetting):
        self.control_module.set_control(control_setting)

    def get_control(self, control_setting_name: ValueName) -> ControlSetting:
        return self.control_module.get_control(control_setting_name)

    def start(self):
<<<<<<< HEAD
        # TODO: why add this? Local model doesn't need IPC
        # regardless you have to start the control module... -jls
        if not self.control_module.running:
            self.do_process(IPCMessageCommand.START)

        while not self.stopping.is_set():
            sensor_values = self.control_module.get_sensors()
            self.lock.acquire()
            self.COPY_sensor_values = sensor_values
            self.last_message_timestamp = sensor_values.timestamp
            self.lock.release()
            for name in [ValueName.PIP,
                         ValueName.PIP_TIME,
                         ValueName.PEEP,
                         ValueName.BREATHS_PER_MINUTE,
                         ValueName.INSPIRATION_TIME_SEC]:
                self.lock.acquire()
                in_control_settings = name not in self.COPY_control_settings
                self.lock.release()
                if in_control_settings:
                    control_setting = self.control_module.get_control(name)
                    self.lock.acquire()
                    self.COPY_control_settings[name] = control_setting
                    self.lock.release()

                self.lock.acquire()
                disagreed_tentative = name in self.COPY_tentative_control_settings and self.COPY_tentative_control_settings[name] != self.COPY_control_settings[
                            name]
                self.lock.release()
                if disagreed_tentative:
                    self.lock.acquire()
                    tentative_control_setting = self.COPY_tentative_control_settings[name]
                    self.lock.release()
                    self.control_module.set_control(tentative_control_setting)
                    self.lock.acquire()
                    self.COPY_control_settings[name] = self.control_module.get_control(name)
                    self.lock.release()
            # sleep 10 ms
            time.sleep(0.01)
=======
        """
        Start the coordinator.
        This does a soft start (not allocating a process).
        """
        self.control_module.start()

    def is_running(self) -> bool:
        """
        Test whether the whole system is running
        """
        return self.control_module._running
>>>>>>> e05cb809

    def stop(self):
        """
        Stop the coordinator.
        This does a soft stop (not kill a process)
        """
        self.control_module.stop()


class CoordinatorRemote(CoordinatorBase):
    def __init__(self, sim_mode=False):
        super().__init__(sim_mode=sim_mode)
        # TODO: according to documentation, pass max_heartbeat_interval?
        self.process_manager = ProcessManager(sim_mode)
        self.rpc_client = get_rpc_client()
        # TODO: make sure the ipc connection is setup. There should be a clever method

    def get_sensors(self) -> Dict[ValueName, SensorValueNew]:
        sensor_values = pickle.loads(self.rpc_client.get_sensors().data)
        res = {
            ValueName.PIP: SensorValueNew(ValueName.PIP, sensor_values.pip, sensor_values.timestamp,
                                          sensor_values.loop_counter),
            ValueName.PEEP: SensorValueNew(ValueName.PEEP, sensor_values.peep, sensor_values.timestamp,
                                           sensor_values.loop_counter),
            ValueName.FIO2: SensorValueNew(ValueName.FIO2, sensor_values.fio2, sensor_values.timestamp,
                                           sensor_values.loop_counter),
            ValueName.TEMP: SensorValueNew(ValueName.TEMP, sensor_values.temp, sensor_values.timestamp,
                                           sensor_values.loop_counter),
            ValueName.HUMIDITY: SensorValueNew(ValueName.HUMIDITY, sensor_values.humidity, sensor_values.timestamp,
                                               sensor_values.loop_counter),
            ValueName.PRESSURE: SensorValueNew(ValueName.PRESSURE, sensor_values.pressure, sensor_values.timestamp,
                                               sensor_values.loop_counter),
            ValueName.VTE: SensorValueNew(ValueName.VTE, sensor_values.vte, sensor_values.timestamp,
                                          sensor_values.loop_counter),
            ValueName.BREATHS_PER_MINUTE: SensorValueNew(ValueName.BREATHS_PER_MINUTE, sensor_values.breaths_per_minute,
                                                         sensor_values.timestamp, sensor_values.loop_counter),
            ValueName.INSPIRATION_TIME_SEC: SensorValueNew(ValueName.INSPIRATION_TIME_SEC,
                                                           sensor_values.inspiration_time_sec, sensor_values.timestamp,
                                                           sensor_values.loop_counter),
        }
        return res

    def get_active_alarms(self) -> Dict[str, Alarm]:
        pickled_res = self.rpc_client.get_active_alarms().data
        return pickle.loads(pickled_res)

    def get_logged_alarms(self) -> List[Alarm]:
        pickled_res = self.rpc_client.get_logged_alarms().data
        return pickle.loads(pickled_res)

    def clear_logged_alarms(self):
        # TODO: implement this
        raise NotImplementedError

    def set_control(self, control_setting: ControlSetting):
        pickled_args = pickle.dumps(control_setting)
        self.rpc_client.set_control(pickled_args)

    def get_control(self, control_setting_name: ValueName) -> ControlSetting:
        pickled_args = pickle.dumps(control_setting_name)
        pickled_res = self.rpc_client.get_control(pickled_args).data
        return pickle.loads(pickled_res)

    def start(self):
        """
        Start the coordinator.
        This does a soft start (not allocating a process).
        """
        self.rpc_client.start()

    def is_running(self) -> bool:
        """
        Test whether the whole system is running
        """
        return self.rpc_client.is_running()

    def stop(self):
        """
        Stop the coordinator.
        This does a soft stop (not kill a process)
        """
        self.rpc_client.stop()


def get_coordinator(single_process=False, sim_mode=False) -> CoordinatorBase:
    if single_process:
        return CoordinatorLocal(sim_mode)
    else:
        return CoordinatorRemote(sim_mode)<|MERGE_RESOLUTION|>--- conflicted
+++ resolved
@@ -14,22 +14,7 @@
 class CoordinatorBase:
     def __init__(self, sim_mode=False):
         # get_ui_control_module handles single_process flag
-<<<<<<< HEAD
-        # TODO: SHARED_ is a better prefix than COPY_, as not all fields are copy
-        self.control_module = get_control_module(sim_mode)
-        self.COPY_sensor_values = None
-        self.COPY_alarms = None
-        self.COPY_active_alarms = {}
-        self.COPY_logged_alarms = []
-        self.COPY_control_settings = {}
-        self.COPY_tentative_control_settings = {}
-        self.COPY_last_message_timestamp = None
-
-    def get_sensors(self) -> Dict[ValueName, SensorValueNew]:
-        # returns SensorValues struct
-=======
         # self.lock = threading.Lock()
->>>>>>> e05cb809
         pass
 
     # TODO: do we still need this
@@ -81,17 +66,6 @@
         super().__init__(sim_mode=sim_mode)
         self.control_module = vent.controller.control_module.get_control_module(sim_mode)
 
-<<<<<<< HEAD
-    def set_control(self, control_setting: ControlSetting):
-        self.lock.acquire()
-        self.COPY_tentative_control_settings[control_setting.name] = control_setting
-        self.lock.release()
-
-    def get_control(self, control_setting_name: ValueName) -> ControlSetting:
-        self.lock.acquire()
-        control_setting = self.COPY_control_settings[control_setting_name]
-        self.lock.release()
-        return control_setting
 
     def get_sensors(self) -> SensorValues:
         self.lock.acquire()
@@ -99,32 +73,6 @@
         self.lock.release()
         # return res
         return sensor_values
-=======
-    def get_sensors(self) -> Dict[ValueName, SensorValueNew]:
-        sensor_values = self.control_module.get_sensors()
-        res = {
-            ValueName.PIP: SensorValueNew(ValueName.PIP, sensor_values.pip, sensor_values.timestamp,
-                                          sensor_values.loop_counter),
-            ValueName.PEEP: SensorValueNew(ValueName.PEEP, sensor_values.peep, sensor_values.timestamp,
-                                           sensor_values.loop_counter),
-            ValueName.FIO2: SensorValueNew(ValueName.FIO2, sensor_values.fio2, sensor_values.timestamp,
-                                           sensor_values.loop_counter),
-            ValueName.TEMP: SensorValueNew(ValueName.TEMP, sensor_values.temp, sensor_values.timestamp,
-                                           sensor_values.loop_counter),
-            ValueName.HUMIDITY: SensorValueNew(ValueName.HUMIDITY, sensor_values.humidity, sensor_values.timestamp,
-                                               sensor_values.loop_counter),
-            ValueName.PRESSURE: SensorValueNew(ValueName.PRESSURE, sensor_values.pressure, sensor_values.timestamp,
-                                               sensor_values.loop_counter),
-            ValueName.VTE: SensorValueNew(ValueName.VTE, sensor_values.vte, sensor_values.timestamp,
-                                          sensor_values.loop_counter),
-            ValueName.BREATHS_PER_MINUTE: SensorValueNew(ValueName.BREATHS_PER_MINUTE, sensor_values.breaths_per_minute,
-                                                         sensor_values.timestamp, sensor_values.loop_counter),
-            ValueName.INSPIRATION_TIME_SEC: SensorValueNew(ValueName.INSPIRATION_TIME_SEC,
-                                                           sensor_values.inspiration_time_sec, sensor_values.timestamp,
-                                                           sensor_values.loop_counter),
-        }
-        return res
->>>>>>> e05cb809
 
     def get_active_alarms(self) -> Dict[str, Alarm]:
         return self.control_module.get_active_alarms()
@@ -143,47 +91,6 @@
         return self.control_module.get_control(control_setting_name)
 
     def start(self):
-<<<<<<< HEAD
-        # TODO: why add this? Local model doesn't need IPC
-        # regardless you have to start the control module... -jls
-        if not self.control_module.running:
-            self.do_process(IPCMessageCommand.START)
-
-        while not self.stopping.is_set():
-            sensor_values = self.control_module.get_sensors()
-            self.lock.acquire()
-            self.COPY_sensor_values = sensor_values
-            self.last_message_timestamp = sensor_values.timestamp
-            self.lock.release()
-            for name in [ValueName.PIP,
-                         ValueName.PIP_TIME,
-                         ValueName.PEEP,
-                         ValueName.BREATHS_PER_MINUTE,
-                         ValueName.INSPIRATION_TIME_SEC]:
-                self.lock.acquire()
-                in_control_settings = name not in self.COPY_control_settings
-                self.lock.release()
-                if in_control_settings:
-                    control_setting = self.control_module.get_control(name)
-                    self.lock.acquire()
-                    self.COPY_control_settings[name] = control_setting
-                    self.lock.release()
-
-                self.lock.acquire()
-                disagreed_tentative = name in self.COPY_tentative_control_settings and self.COPY_tentative_control_settings[name] != self.COPY_control_settings[
-                            name]
-                self.lock.release()
-                if disagreed_tentative:
-                    self.lock.acquire()
-                    tentative_control_setting = self.COPY_tentative_control_settings[name]
-                    self.lock.release()
-                    self.control_module.set_control(tentative_control_setting)
-                    self.lock.acquire()
-                    self.COPY_control_settings[name] = self.control_module.get_control(name)
-                    self.lock.release()
-            # sleep 10 ms
-            time.sleep(0.01)
-=======
         """
         Start the coordinator.
         This does a soft start (not allocating a process).
@@ -195,7 +102,6 @@
         Test whether the whole system is running
         """
         return self.control_module._running
->>>>>>> e05cb809
 
     def stop(self):
         """
