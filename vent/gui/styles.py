from PySide2 import QtGui
from vent.alarm import AlarmSeverity

SUBWAY_COLORS = {
    'blue': "#0039A6",
    'ltblue': "#00A1DE",
    'lime': "#6CBE45",
    'gray': "A7A9AC",
    'orange': "#FF6319",
    'orange_darker': "#CC4E14",
    'yellow': "#FCCC0A",
    'yellow_darker': "#CCA408",
    'red': "#EE352E",
    'red_darker': "#B72722",
    'green': "#00933C",
    'purple': "#B933AD"
}

BACKGROUND_COLOR = "#111111"
BOX_BACKGROUND = "#333333"
TEXT_COLOR = "#EEEEEE"
BORDER_COLOR = "palette(midlight)"
BOX_BORDERS = f"3px solid {BORDER_COLOR};"
BOX_BORDERS_LOCKED = f"3px solid {SUBWAY_COLORS['lime']}"
BOX_BORDERS_UNLOCKED = f"3px solid {SUBWAY_COLORS['red']}"
BOX_MARGINS = 4
GRAY_TEXT = BOX_BACKGROUND

CONTROL_BACKGROUND = "#DDDDDD"
CONTROL_BACKGROUND_LOCKED = "#DDDDDD"
CONTROL_SUBBOX_BACKGROUND = "#FFFFFF"
CONTROL_SUBBOX_BACKGROUND_LOCKED = "#DDDDDD"
CONTROL_TEXT = BACKGROUND_COLOR
CONTROL_TEXT_SECONDARY = "#333333"
CONTROL_TEXT_SECONDARY_SIZE = 10
CONTROL_SENSOR_BACKGROUND = "#CCCCCC"
CONTROL_SENSOR_BAR_WIDTH = 50
HANDLE_HEIGHT = 10
SLIDER_WIDTH = 80
SLIDER_HEIGHT = 20 #50
INDICATOR_WIDTH = SLIDER_WIDTH/3
SLIDER_COLOR = TEXT_COLOR
INDICATOR_COLOR = SUBWAY_COLORS['blue']
ALARM_COLOR = "#FF0000"

DIVIDER_COLOR = "#FFFFFF"
DIVIDER_COLOR_DARK = BOX_BACKGROUND

<<<<<<< HEAD
VALUE_SIZE = 72
VALUE_MINOR_SIZE = 46
NAME_SIZE = 36
=======
VALUE_SIZE = 30 #72
NAME_SIZE = 10 #36
>>>>>>> f75a70a9
UNIT_SIZE = 18
TICK_SIZE = 12

CARD_TITLE_SIZE = 24
CARD_TIMESTAMP_SIZE = 12

ALARM_BAR_HEIGHT = 100
MIDLINE_MARGIN = 30
START_BUTTON_HEIGHT=80
BUTTON_MAX_HEIGHT = 100

LEFT_COLUMN_MAX_WIDTH = 400

MONITOR_UPDATE_INTERVAL = 0.5
"""
(float): inter-update interval (seconds) for :class:`~vent.gui.widgets.monitor.Monitor`
"""

GLOBAL = f"""
QWidget {{
    font-size: 20pt;
    color: {TEXT_COLOR};
}}
"""

RANGE_SLIDER = f"""
QSlider {{
    font-size : {TICK_SIZE}px;
}}

QSlider::groove:vertical {{
    border: 1px solid #FFFFFF;
    width: {SLIDER_WIDTH}px;
}}

QSlider::handle:vertical {{
    height: {HANDLE_HEIGHT}px;
    width: 20px;
    margin: 0px -20px 0px px;
    background-color: {SLIDER_COLOR};
}}

QSlider::groove:horizontal {{
    margin: 0px, 0px, 30px, 0px;
}}

QSlider::handle:horizontal {{

}}

"""

MONITOR_BOX = f"""
QGroupBox {{
    margin-top: {MIDLINE_MARGIN}px;
    border-top-right-radius: 5px;
    
}}

QGroupBox::title {{
  subcontrol-origin: margin;
  subcontrol-position: top left;
  color: {TEXT_COLOR};
  left: 3px;
  top: 5px;
}}
"""

DISPLAY_VALUE =  """
QLabel {{ 
    color: {textcolor}; 
    font-size: {value_size}pt;
}}""".format(textcolor=TEXT_COLOR,
             value_size=VALUE_SIZE)

DISPLAY_VALUE_ALARM =  """
QLabel { 
    color: #ff0000; 
    font-size: 72pt; 
    font-weight: bold;
}"""

DISPLAY_NAME = """
QLabel {{ 
    color: {textcolor}; 
    font-size: {name_size}pt;
}}""".format(textcolor=TEXT_COLOR,
             name_size=NAME_SIZE)

DISPLAY_NAME_ALARM = """
QLabel {{ 
    color: #ff0000; 
    font-size: {name_size}pt;
}}""".format(name_size=NAME_SIZE)

DISPLAY_UNITS = """
QLabel {{ 
    color: {textcolor}; 
    font-size: {unit_size}pt;
}}""".format(textcolor=TEXT_COLOR,
             unit_size=UNIT_SIZE)

DISPLAY_UNITS_ALARM = f"""
QLabel {{ 
    color: #ff0000; 
    font-size: {UNIT_SIZE}pt;
}}"""

DISPLAY_WIDGET = """
border-bottom: 2px solid white;
"""


PRESSURE_PLOT_BOX = f"""
QGroupBox {{
    background-color: {CONTROL_BACKGROUND};
    border: 0px solid #000000;
    border-left: {BOX_BORDERS};
    border-top: {BOX_BORDERS};
    border-bottom: {BOX_BORDERS};
    margin-left: {BOX_MARGINS}px;
    margin-bottom: {BOX_MARGINS}px;

    border-top-left-radius: 5px;
    border-bottom-left-radius: 5px;
    margin-top: {MIDLINE_MARGIN}px;
}}

QGroupBox::title {{
  subcontrol-origin: margin;
  subcontrol-position: top left;
  color: {TEXT_COLOR};
  left: 3px;
  top: 5px;
}}
"""

PRESSURE_PLOT_BOX_LOCKED = f"""
QGroupBox {{
    background-color: {CONTROL_BACKGROUND_LOCKED};
    border: 0px solid #000000;
    border-left: {BOX_BORDERS_LOCKED};
    border-top: {BOX_BORDERS_LOCKED};
    border-bottom: {BOX_BORDERS_LOCKED};
    margin-left: {BOX_MARGINS}px;
    margin-bottom: {BOX_MARGINS}px;

    border-top-left-radius: 5px;
    border-bottom-left-radius: 5px;
    margin-top: {MIDLINE_MARGIN}px;
}}

QGroupBox::title {{
  subcontrol-origin: margin;
  subcontrol-position: top left;
  color: {TEXT_COLOR};
  left: 3px;
  top: 5px;
}}
"""

PRESSURE_PLOT_BOX_UNLOCKED = f"""
QGroupBox {{
    background-color: {CONTROL_BACKGROUND};
    border: 0px solid #000000;
    border-left: {BOX_BORDERS_UNLOCKED};
    border-top: {BOX_BORDERS_UNLOCKED};
    border-bottom: {BOX_BORDERS_UNLOCKED};
    margin-left: {BOX_MARGINS}px;
    margin-bottom: {BOX_MARGINS}px;

    border-top-left-radius: 5px;
    border-bottom-left-radius: 5px;
    margin-top: {MIDLINE_MARGIN}px;
}}

QGroupBox::title {{
  subcontrol-origin: margin;
  subcontrol-position: top left;
  color: {TEXT_COLOR};
  left: 3px;
  top: 5px;
}}
"""

PLOT_BOX = f"""
QGroupBox {{
    background-color: {BOX_BACKGROUND};
    border: 0px solid #000000;
    border-right: 1px solid {BORDER_COLOR};
    border-top: 1px solid {BORDER_COLOR};
    border-bottom: 1px solid {BORDER_COLOR};
    margin-right: {BOX_MARGINS}px;
    border-top-right-radius: 5px;
    border-bottom-right-radius: 5px;
}}

QGroupBox::title {{
  subcontrol-origin: margin;
  subcontrol-position: top left;
  color: {TEXT_COLOR};
  left: 3px;
  top: 3px;
}}
"""

MONITOR_PLOT = f"""
QWidget {{
    margin-right: {BOX_MARGINS}px;
}}
"""


CONTROL_LABEL = f"""
QLabel {{
    font-size: 12px;
    color: {BACKGROUND_COLOR};
}}
"""

CONTROL_VALUE =  f"""
QLabel {{ 
    color: {BACKGROUND_COLOR}; 
    font-size: {VALUE_SIZE}pt;
}}
QLineEdit {{ 
    color: {TEXT_COLOR}; 
    font-size: {VALUE_SIZE}pt;
}}

"""

CONTROL_SENSOR_LABEL = f"""
QLabel {{
    color: {GRAY_TEXT};
    font-size: {VALUE_MINOR_SIZE}pt;
    background-color: {CONTROL_SENSOR_BACKGROUND};
}}
"""

CONTROL_SENSOR_FRAME = f"""
QFrame {{
    background-color: {CONTROL_SENSOR_BACKGROUND};
    border-radius: 10px;
    border-color: {BACKGROUND_COLOR};
    border-style: outset;
    border-width: 2px;
}}

QFrame QWidget {{
    border-radius: 0px;
    border-color: {BACKGROUND_COLOR};
    border-style: outset;
    border-width: 0px;
}}
"""


CONTROL_BOX = f"""
QGroupBox {{
    background-color: {CONTROL_BACKGROUND};
    border: 0px solid #000000;
    border-top: {BOX_BORDERS};
    border-right: {BOX_BORDERS};
    border-bottom: {BOX_BORDERS};
    border-top-right-radius: 5px;
    border-bottom-right-radius: 5px;
    border-bottom-left-radius: 5px;
    margin-top: {MIDLINE_MARGIN}px;
}}

QGroupBox::title {{
  subcontrol-origin: margin;
  subcontrol-position: top right;
  color: {TEXT_COLOR};
  right: 7px;
  top: 5px;
}}
"""

CONTROL_BOX_LOCKED = f"""
QGroupBox {{
    background-color: {CONTROL_BACKGROUND_LOCKED};
    border: 0px solid {SUBWAY_COLORS['lime']};
    border-top: {BOX_BORDERS_LOCKED};
    border-right: {BOX_BORDERS_LOCKED};
    border-bottom: {BOX_BORDERS_LOCKED};
    border-top-right-radius: 5px;
    border-bottom-right-radius: 5px;
    border-bottom-left-radius: 5px;
    margin-top: {MIDLINE_MARGIN}px;
}}

QGroupBox::title {{
  subcontrol-origin: margin;
  subcontrol-position: top right;
  color: {TEXT_COLOR};
  right: 7px;
  top: 5px;
}}
"""

CONTROL_BOX_UNLOCKED = f"""
QGroupBox {{
    background-color: {CONTROL_BACKGROUND};
    border: 0px solid {SUBWAY_COLORS['red']};
    border-top: {BOX_BORDERS_UNLOCKED};
    border-right: {BOX_BORDERS_UNLOCKED};
    border-bottom: {BOX_BORDERS_UNLOCKED};
    border-top-right-radius: 5px;
    border-bottom-right-radius: 5px;
    border-bottom-left-radius: 5px;
    margin-top: {MIDLINE_MARGIN}px;
}}

QGroupBox::title {{
  subcontrol-origin: margin;
  subcontrol-position: top right;
  color: {TEXT_COLOR};
  right: 7px;
  top: 5px;
}}
"""

CONTROL_SUBBOX = f"""
QGroupBox {{
    background-color: {CONTROL_SUBBOX_BACKGROUND};
    border: 0px solid #000000;
    border-top-left-radius: 5px;
    border-bottom-left-radius: 5px;
    border-top-right-radius: 0px;
    border-bottom-right-radius: 0px;
    margin-left: 5px;
}}

QGroupBox::title {{
  subcontrol-origin: margin;
  subcontrol-position: top right;
  right: 5px;
  top: 5px;
  color: {CONTROL_TEXT};
}}

QRadioButton {{
    color: {CONTROL_TEXT_SECONDARY};
    font-size: {CONTROL_TEXT_SECONDARY_SIZE}
}}

QLabel {{
    color: {CONTROL_TEXT_SECONDARY};
}}
"""

CONTROL_SUBBOX_LOCKED = f"""
QGroupBox {{
    background-color: {CONTROL_SUBBOX_BACKGROUND_LOCKED};
    border: 0px solid #000000;
    border-top-left-radius: 5px;
    border-bottom-left-radius: 5px;
    border-top-right-radius: 0px;
    border-bottom-right-radius: 0px;
    margin-left: 5px;
}}

QGroupBox::title {{
  subcontrol-origin: margin;
  subcontrol-position: top right;
  right: 5px;
  top: 5px;
  color: {CONTROL_TEXT};
}}

QRadioButton {{
    color: {CONTROL_TEXT_SECONDARY};
    font-size: {CONTROL_TEXT_SECONDARY_SIZE}
}}

QLabel {{
    color: {CONTROL_TEXT_SECONDARY};
}}
"""

CONTROL_NAME = f"""
QLabel {{ 
    color: {BACKGROUND_COLOR}; 
    font-size: {NAME_SIZE}pt;
}}"""

CONTROL_UNITS = f"""
QLabel {{ 
    color: {BACKGROUND_COLOR}; 
    font-size: {UNIT_SIZE}pt;
}}"""

CONTROL_CYCLE_BOX = f"""
QGroupBox {{
    color: {BACKGROUND_COLOR};
}}

QGroupBox QRadioButton {{
    color: {BACKGROUND_COLOR};
}}

QRadioButton::indicator {{
    width:                  10px;
    height:                 10px;
    border-radius:          7px;
}}

QRadioButton::indicator:checked {{
    background-color:       black;
    border:                 2px solid black;
}}

QRadioButton::indicator:unchecked {{
    background-color:       white;
    border:                 2px solid black;
}}
"""

PLOT_TITLE_STYLE = """
font-size: 16pt;
color: {text_color};
justify: left;
""".format(text_color=TEXT_COLOR)

PRESSURE_PLOT_TITLE_STYLE = f"""
font-size: 16pt;
color: {GRAY_TEXT};
justify: left;
"""



STATUS_NORMAL = f"""
QFrame {{
    background-color: {BACKGROUND_COLOR};
    color: {TEXT_COLOR};
}}
"""

STATUS_WARN = f"""
QFrame {{
    background-color: {SUBWAY_COLORS['orange']};
    color: {TEXT_COLOR};
}}
"""

STATUS_ALARM = f"""
QFrame {{
    background-color: {SUBWAY_COLORS['red']};
    color: {TEXT_COLOR};
}}
"""

ALARM_CARD_LOW = f"""
QFrame {{
    border: 3px solid {SUBWAY_COLORS['yellow_darker']};
    border-radius: 4px;
    background-color: {SUBWAY_COLORS['yellow']};
}}

QFrame > QLabel {{
    border: 0px;
    border-radius: 0px;
    color: {BACKGROUND_COLOR};
}}
"""

ALARM_CARD_MEDIUM = f"""
QFrame {{
    border: 3px solid {SUBWAY_COLORS['orange_darker']};
    border-radius: 4px;
    background-color: {SUBWAY_COLORS['orange']};
}}

QFrame > QLabel {{
    border: 0px;
    border-radius: 0px;
    color: {BACKGROUND_COLOR};
}}
"""

ALARM_CARD_HIGH = f"""
QFrame {{
    border: 3px solid {SUBWAY_COLORS['red_darker']};
    border-radius: 4px;
    background-color: {SUBWAY_COLORS['red']};
}}

QFrame > QLabel {{
    border: 0px;
    border-radius: 0px;
    color: {TEXT_COLOR};
}}
"""

ALARM_CARD_TITLE = f"""
QLabel {{
    font-size: {CARD_TITLE_SIZE}pt;
    font-weight: bold;
}}
"""

ALARM_CARD_TIMESTAMP = f"""
QLabel {{
    font-size: {CARD_TIMESTAMP_SIZE}pt;
}}
"""

ALARM_CARD_BUTTON = f"""
QPushButton {{
    font-size: 42pt;
    color: {TEXT_COLOR};
}}
"""

ALARM_CARD_BUTTON_INACTIVE = f"""
QPushButton {{
    font-size: 42pt;
    color: {GRAY_TEXT};
}}
"""

ALARM_CARD_STYLES = {
    AlarmSeverity.LOW: ALARM_CARD_LOW,
    AlarmSeverity.MEDIUM: ALARM_CARD_MEDIUM,
    AlarmSeverity.HIGH: ALARM_CARD_HIGH
}

HEARTBEAT_NORMAL = f"""
QRadioButton::indicator {{
    background: qradialgradient(cx:0, cy:0, radius:1, fx:0.5, fy:0.5, stop:0 white, stop:1 {SUBWAY_COLORS['green']});
    border-radius: 5px;
}}

QLabel {{
    color: {TEXT_COLOR};
}}
"""

HEARTBEAT_ALARM = f"""
QRadioButton::indicator {{
    background: qradialgradient(cx:0, cy:0, radius:1, fx:0.5, fy:0.5, stop:0 white, stop:1 {SUBWAY_COLORS['red']});
    border-radius: 5px;
}}

QLabel {{
    color: {SUBWAY_COLORS['red']};
}}
"""

HEARTBEAT_OFF = f"""
QRadioButton::indicator {{
    background: qradialgradient(cx:0, cy:0, radius:1, fx:0.5, fy:0.5, stop:0 white, stop:1 #DDDDDD);
    border-radius: 5px;
}}

QLabel {{
    color: {TEXT_COLOR};
}}
"""

CONTROL_PANEL = f"""
QGroupBox {{
    background-color: {BACKGROUND_COLOR};
    border-radius: 5px;
}}

QGroupBox::title {{
  subcontrol-origin: margin;
  subcontrol-position: top left;
  color: {TEXT_COLOR};
  left: 3px;
  top: 2px;
}}
"""

START_BUTTON_OFF = f"""
QToolButton {{
    font-size: 48px;
    font-style: bold;
    color: {TEXT_COLOR};
    text-align: center center;
}}
"""

START_BUTTON_ON = f"""
QToolButton {{
font-size: 48px;
    font-style: bold;
    color: {TEXT_COLOR};
}}
"""

START_BUTTON_ALARM = f"""
QToolButton {{
font-size: 48px;
    font-style: bold;
    color: {SUBWAY_COLORS['red']};
}}
"""

TOGGLE_BUTTON = f"""
QPushButton:checked {{
    color: {SUBWAY_COLORS['lime']}
}}
"""

DARK_THEME =  f"""
/*
adapted from https://github.com/gmarull/qtmodern/blob/master/qtmodern/resources/style.qss
*/

/*
 * QGroupBox
 */


QGroupBox {{
  background-color: palette(alternate-base);
  border: 1px solid palette(midlight);
  margin-top: 25px;
}}

QGroupBox::title {{
    background-color: transparent;
}}

/*
 * QToolBar
 */

QToolBar {{
  border: none;
}}

/*
 * QTabBar
 */

QTabBar{{
  background-color: transparent;
}}

QTabBar::tab{{
  padding: 4px 6px;
  background-color: transparent;
  border-bottom: 2px solid transparent;
}}

QTabBar::tab:selected, QTabBar::tab:hover {{
  color: palette(text);
  border-bottom: 2px solid palette(highlight);
}}

QTabBar::tab:selected:disabled {{
  border-bottom: 2px solid palette(light);
}}

/*
 * QScrollBar
 */

QScrollBar:vertical {{
  background: palette(base);
  border-top-right-radius: 2px;
  border-bottom-right-radius: 2px;
  width: 16px;
  margin: 0px;
}}

QScrollBar::handle:vertical {{
  background-color: palette(alternate-base);
  border-radius: 2px;
  min-height: 20px;
  margin: 2px 4px 2px 4px;
}}

QScrollBar::handle:vertical:hover, QScrollBar::handle:horizontal:hover, QScrollBar::handle:vertical:pressed, QScrollBar::handle:horizontal:pressed {{
  background-color:palette(midlight);
}}

QScrollBar::add-line:vertical {{
  background: none;
  height: 0px;
  subcontrol-position: right;
  subcontrol-origin: margin;
}}

QScrollBar::sub-line:vertical {{
  background: none;
  height: 0px;
  subcontrol-position: left;
  subcontrol-origin: margin;
}}

QScrollBar:horizontal{{
  background: palette(base);
  height: 16px;
  margin: 0px;
}}

QScrollBar::handle:horizontal {{
  background-color: palette(alternate-base);
  border-radius: 2px;
  min-width: 20px;
  margin: 4px 2px 4px 2px;
}}


QScrollBar::add-line:horizontal {{
  background: none;
  width: 0px;
  subcontrol-position: bottom;
  subcontrol-origin: margin;
}}

QScrollBar::sub-line:horizontal {{
  background: none;
  width: 0px;
  subcontrol-position: top;
  subcontrol-origin: margin;
}}

/*
 * QScrollArea
 */

QScrollArea {{
  border-style: none;
}}

QScrollArea > QWidget > QWidget {{
  background-color: palette(alternate-base);
}}

/*
 * QSlider
 */

QSlider::handle:horizontal {{
  border-radius: 5px;
  background-color: palette(light);
  max-height: 20px;
}}

QSlider::add-page:horizontal {{
  background: palette(base);
}}

QSlider::sub-page:horizontal {{
  background: palette(highlight);
}}

QSlider::sub-page:horizontal:disabled {{
  background-color: palette(light);
}}

QTableView {{
  background-color: palette(link-visited);
  alternate-background-color: palette(midlight);
}}

QWidget {{
    font-size: 20pt;
}}"""


def set_dark_palette(app):
    """ Apply Dark Theme to the Qt application instance.

    borrowed from https://github.com/gmarull/qtmodern/blob/master/qtmodern/styles.py
        Args:
            app (QApplication): QApplication instance.
    """

    darkPalette = QtGui.QPalette()

    # base
    darkPalette.setColor(QtGui.QPalette.WindowText, QtGui.QColor(TEXT_COLOR))
    darkPalette.setColor(QtGui.QPalette.Button, QtGui.QColor(50, 50, 50))
    darkPalette.setColor(QtGui.QPalette.Light, QtGui.QColor(180, 180, 180))
    darkPalette.setColor(QtGui.QPalette.Midlight, QtGui.QColor(90, 90, 90))
    darkPalette.setColor(QtGui.QPalette.Dark, QtGui.QColor(35, 35, 35))
    darkPalette.setColor(QtGui.QPalette.Text, QtGui.QColor(180, 180, 180))
    darkPalette.setColor(QtGui.QPalette.BrightText, QtGui.QColor(180, 180, 180))
    darkPalette.setColor(QtGui.QPalette.ButtonText, QtGui.QColor(180, 180, 180))
    darkPalette.setColor(QtGui.QPalette.Base, QtGui.QColor(42, 42, 42))
    darkPalette.setColor(QtGui.QPalette.Window, QtGui.QColor(BACKGROUND_COLOR))
    darkPalette.setColor(QtGui.QPalette.Shadow, QtGui.QColor(20, 20, 20))
    darkPalette.setColor(QtGui.QPalette.Highlight, QtGui.QColor(42, 130, 218))
    darkPalette.setColor(QtGui.QPalette.HighlightedText, QtGui.QColor(180, 180, 180))
    darkPalette.setColor(QtGui.QPalette.Link, QtGui.QColor(56, 252, 196))
    darkPalette.setColor(QtGui.QPalette.AlternateBase, QtGui.QColor(BOX_BACKGROUND))
    darkPalette.setColor(QtGui.QPalette.ToolTipBase, QtGui.QColor(53, 53, 53))
    darkPalette.setColor(QtGui.QPalette.ToolTipText, QtGui.QColor(180, 180, 180))
    darkPalette.setColor(QtGui.QPalette.LinkVisited, QtGui.QColor(80, 80, 80))

    # disabled
    darkPalette.setColor(QtGui.QPalette.Disabled, QtGui.QPalette.WindowText,
                         QtGui.QColor(127, 127, 127))
    darkPalette.setColor(QtGui.QPalette.Disabled, QtGui.QPalette.Text,
                         QtGui.QColor(127, 127, 127))
    darkPalette.setColor(QtGui.QPalette.Disabled, QtGui.QPalette.ButtonText,
                         QtGui.QColor(127, 127, 127))
    darkPalette.setColor(QtGui.QPalette.Disabled, QtGui.QPalette.Highlight,
                         QtGui.QColor(80, 80, 80))
    darkPalette.setColor(QtGui.QPalette.Disabled, QtGui.QPalette.HighlightedText,
                         QtGui.QColor(127, 127, 127))

    # active
    # darkPalette.setColor(QtGui.QPalette.Highlight, QtGui.QPalette.Button,
    #                      QtGui.QColor(BOX_BACKGROUND))
    # darkPalette.setColor(QtGui.QPalette.Active, QtGui.QPalette.ButtonText,
    #                      QtGui.QColor(SUBWAY_COLORS['green']))

    app.setPalette(darkPalette)

    return app<|MERGE_RESOLUTION|>--- conflicted
+++ resolved
@@ -46,14 +46,9 @@
 DIVIDER_COLOR = "#FFFFFF"
 DIVIDER_COLOR_DARK = BOX_BACKGROUND
 
-<<<<<<< HEAD
-VALUE_SIZE = 72
-VALUE_MINOR_SIZE = 46
-NAME_SIZE = 36
-=======
 VALUE_SIZE = 30 #72
+VALUE_MINOR_SIZE = 24
 NAME_SIZE = 10 #36
->>>>>>> f75a70a9
 UNIT_SIZE = 18
 TICK_SIZE = 12
 
