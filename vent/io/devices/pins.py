import sys
import platform
if 'pytest' in sys.modules or platform.machine() == 'x86_64':
    class pigpio_mock(object):
        class pi_mock(object):
            def __init__(self, *args, **kwargs):
                pass

        class error_text_mock(object):
            def __init__(self, *args, **kwargs):
                pass

        def __init__(self, *args, **kwargs):
            self.pi = self.pi_mock(*args, **kwargs)
            self.error_text = self.error_text_mock(*args, **kwargs)


    pigpio = pigpio_mock()
    error_text = pigpio.error_text

else:
    from pigpio import error_text
<<<<<<< HEAD
=======

>>>>>>> 99b12dbd
from vent.io.devices import IODeviceBase
from vent.common.fashion import pigpio_command


class Pin(IODeviceBase):
    """ Base Class wrapping pigpio methods for interacting with GPIO pins on
    the raspberry pi. Subclasses include InputPin, OutputPin; along with
    any specialized pins or specific devices defined in vent.io.actuators
    & vent.io.sensors (note: actuators and sensors do not need to be tied
    to a GPIO pin and may instead be interfaced through an ADC or I2C).

    This is an abstract base class. The subclasses InputPin and
    OutputPin extend Pin into a usable form.
    """
    _PIGPIO_MODES = {'INPUT': 0,
                     'OUTPUT': 1,
                     'ALT5': 2,
                     'ALT4': 3,
                     'ALT0': 4,
                     'ALT1': 5,
                     'ALT2': 6,
                     'ALT3': 7}

    def __init__(self, pin, pig=None):
        """ Inherits attributes and methods from IODeviceBase.

        Args:
            pin (int): The number of the pin to use
            pig (PigpioConnection): pigpiod connection to use; if not specified, a new one is established
        """
        super().__init__(pig)
        self.pin = pin

    @property
    @pigpio_command
    def mode(self) -> str:
        """ The currently active pigpio mode of the pin."""
        return dict(map(reversed, self._PIGPIO_MODES.items()))[self.pig.get_mode(self.pin)]

    @mode.setter
    @pigpio_command
    def mode(self, mode):
        """ Performs validation on requested mode, then sets the mode. Raises runtime error if something goes wrong.

        Args:
            mode (str): A mode in _PIGPIO_MODES
        """
        if mode not in self._PIGPIO_MODES.keys():
            raise ValueError("Pin mode must be one of: {}".format(self._PIGPIO_MODES.keys()))
        result = self.pig.set_mode(self.pin, self._PIGPIO_MODES[mode])
        if result != 0:
            raise RuntimeError('Failed to write mode {} on pin {}'.format(mode, self.pin))

    def toggle(self):
        """ If pin is on, turn it off. If it's off, turn it on. Do not raise a warning when pin is read in this way."""
        self.write(not self.read())

    @pigpio_command
    def read(self) -> int:
        """ Returns the value of the pin: usually 0 or 1 but can be overridden by subclass."""
        return self.pig.read(self.pin)

    @pigpio_command
    def write(self, value):
        """ Sets the value of the Pin. Usually 0 or 1 but behavior differs for some subclasses.

        Args:
            value: The value to write to the pin. Can be either `1` to turn on the pin or `0` to turn it off.
        """
        if value not in (0, 1):
            raise ValueError('Cannot write a value other than 0 or 1 to a Pin')
        self.pig.write(self.pin, value)


class PWMOutput(Pin):
    """ A pin configured to output a PWM signal. Can be configured to use either a hardware-generated or
    software-generated signal. Overrides parent methods read() and write().
    """
    _DEFAULT_FREQUENCY = 20000
    _DEFAULT_SOFT_FREQ = 2000
    _HARDWARE_PWM_PINS = (12, 13, 18, 19)

    def __init__(self, pin, initial_duty=0, frequency=None, pig=None):
        """ Inherits attributes from parent Pin.

        Args:
            pin (int): The number of the pin to use. Hardware PWM pins are 12, 13, 18, and 19.
            initial_duty (float): The initial duty cycle of the pin. Must be between 0 and 1.
            frequency (float): The PWM frequency to use.
            pig (PigpioConnection): pigpiod connection to use; if not specified, a new one is established
        """
        super().__init__(pin, pig)
        if self.pin not in self._HARDWARE_PWM_PINS:
            self.hardware_enabled = False
            frequency = self._DEFAULT_SOFT_FREQ if frequency is None else frequency
            raise RuntimeWarning(
                'PWMOutput called on pin {} but that is not a PWM channel.',
                'Available frequencies will be limited.'.format(self.pin))
        else:
            self.hardware_enabled = True
            frequency = self._DEFAULT_FREQUENCY if frequency is None else frequency
        self.__pwm(frequency, initial_duty)

    @property
    @pigpio_command
    def frequency(self) -> float:
        """ Return the current PWM frequency active on the pin."""
        return self.pig.get_PWM_frequency(self.pin)

    @frequency.setter
    def frequency(self, new_frequency):
        """ TODO: extend exception handling/logging to this
        Note: pigpio.pi.hardware_PWM() returns 0 if OK and an error code otherwise.
        - Tries to write hardware PWM if hardware_enabled
        - If that fails, or if not hardware_enabled, tries to write software PWM instead.

        Args:
            new_frequency (float): A new PWM frequency to use.
            """
        self.__pwm(new_frequency, self._duty())

    @property
    @pigpio_command
    def duty(self) -> float:
        """ Returns the PWM duty cycle (pulled straight from pigpiod) mapped to the range [0-1] """
        return self.pig.get_PWM_dutycycle(self.pin) / self.pig.get_PWM_range(self.pin)

    @pigpio_command
    def _duty(self) -> int:
        """ Returns the pigpio integer representation of the duty cycle."""
        return self.pig.get_PWM_dutycycle(self.pin)

    @duty.setter
    @pigpio_command
    def duty(self, duty_cycle):
        """
        Args:
            duty_cycle (float): The PWM duty cycle to set. Must be between 0 and 1.
        """
        if not 0 <= duty_cycle <= 1:
            raise ValueError('Duty cycle must be between 0 and 1')
        self.__pwm(self.frequency, int(duty_cycle * self.pig.get_PWM_range(self.pin)))

    def read(self) -> float:
        """ Overridden to return duty cycle instead of reading the value on the pin."""
        return self.duty

    def write(self, value):
        """ Overridden to write duty cycle.

        Args:
            value (float): See `PWMOutput.duty`
        """
        self.duty = value

    def __pwm(self, frequency, duty):
        """ Description:
        -If hardware_enabled is True, start a hardware pwm with the requested duty.
        -Otherwise (or if setting a hardware pwm fails and hardware_enabled is write to False),
         write a software pwm in the same manner.

        Args:
            frequency: A new PWM frequency to use.
            duty (int): A pigpio integer representation of duty cycle
        """
        if self.hardware_enabled:
            self.__hardware_pwm(frequency, duty)
        if not self.hardware_enabled:
            self.__software_pwm(frequency, duty)

    @pigpio_command
    def __hardware_pwm(self, frequency, duty):
        """ Used for pins where hardware pwm is available.
        -Tries to write a hardware pwm. result == 0 if it succeeds.
        -Sets hardware_enabled flag to indicate success or failure

        Args:
            frequency: A new PWM frequency to use.
            duty (int): A pigpio integer representation of duty cycle
        """
        # print('pin: %3.0d freq: %5.0d duty: %4.2f'%(self.pin,frequency,duty))
        result = self.pig.hardware_PWM(self.pin, frequency, duty)
        if result != 0:
            self.hardware_enabled = False
            raise RuntimeWarning(
                'Failed to start hardware PWM with frequency {} on pin {}. Error: {}'.format(
                    frequency,
                    self.pin,
                    error_text(result)
                )
            )
        else:
            self.hardware_enabled = True

    @pigpio_command
    def __software_pwm(self, frequency, duty):
        """ Used for pins where hardware PWM is NOT available.

        Args:
            frequency: A new PWM frequency to use.
            duty (int): A pigpio integer representation of duty cycle
        """
        self.pig.set_PWM_dutycycle(self.pin, duty)
        realized_frequency = self.pig.set_PWM_frequency(self.pin, frequency)
        if frequency != realized_frequency:
            raise RuntimeWarning(
                'A PWM frequency of {} was requested but the best that could be done was {}'.format(
                    frequency,
                    realized_frequency
                )
            )
        self.hardware_enabled = False
<|MERGE_RESOLUTION|>--- conflicted
+++ resolved
@@ -1,238 +1,235 @@
-import sys
-import platform
-if 'pytest' in sys.modules or platform.machine() == 'x86_64':
-    class pigpio_mock(object):
-        class pi_mock(object):
-            def __init__(self, *args, **kwargs):
-                pass
-
-        class error_text_mock(object):
-            def __init__(self, *args, **kwargs):
-                pass
-
-        def __init__(self, *args, **kwargs):
-            self.pi = self.pi_mock(*args, **kwargs)
-            self.error_text = self.error_text_mock(*args, **kwargs)
-
-
-    pigpio = pigpio_mock()
-    error_text = pigpio.error_text
-
-else:
-    from pigpio import error_text
-<<<<<<< HEAD
-=======
-
->>>>>>> 99b12dbd
-from vent.io.devices import IODeviceBase
-from vent.common.fashion import pigpio_command
-
-
-class Pin(IODeviceBase):
-    """ Base Class wrapping pigpio methods for interacting with GPIO pins on
-    the raspberry pi. Subclasses include InputPin, OutputPin; along with
-    any specialized pins or specific devices defined in vent.io.actuators
-    & vent.io.sensors (note: actuators and sensors do not need to be tied
-    to a GPIO pin and may instead be interfaced through an ADC or I2C).
-
-    This is an abstract base class. The subclasses InputPin and
-    OutputPin extend Pin into a usable form.
-    """
-    _PIGPIO_MODES = {'INPUT': 0,
-                     'OUTPUT': 1,
-                     'ALT5': 2,
-                     'ALT4': 3,
-                     'ALT0': 4,
-                     'ALT1': 5,
-                     'ALT2': 6,
-                     'ALT3': 7}
-
-    def __init__(self, pin, pig=None):
-        """ Inherits attributes and methods from IODeviceBase.
-
-        Args:
-            pin (int): The number of the pin to use
-            pig (PigpioConnection): pigpiod connection to use; if not specified, a new one is established
-        """
-        super().__init__(pig)
-        self.pin = pin
-
-    @property
-    @pigpio_command
-    def mode(self) -> str:
-        """ The currently active pigpio mode of the pin."""
-        return dict(map(reversed, self._PIGPIO_MODES.items()))[self.pig.get_mode(self.pin)]
-
-    @mode.setter
-    @pigpio_command
-    def mode(self, mode):
-        """ Performs validation on requested mode, then sets the mode. Raises runtime error if something goes wrong.
-
-        Args:
-            mode (str): A mode in _PIGPIO_MODES
-        """
-        if mode not in self._PIGPIO_MODES.keys():
-            raise ValueError("Pin mode must be one of: {}".format(self._PIGPIO_MODES.keys()))
-        result = self.pig.set_mode(self.pin, self._PIGPIO_MODES[mode])
-        if result != 0:
-            raise RuntimeError('Failed to write mode {} on pin {}'.format(mode, self.pin))
-
-    def toggle(self):
-        """ If pin is on, turn it off. If it's off, turn it on. Do not raise a warning when pin is read in this way."""
-        self.write(not self.read())
-
-    @pigpio_command
-    def read(self) -> int:
-        """ Returns the value of the pin: usually 0 or 1 but can be overridden by subclass."""
-        return self.pig.read(self.pin)
-
-    @pigpio_command
-    def write(self, value):
-        """ Sets the value of the Pin. Usually 0 or 1 but behavior differs for some subclasses.
-
-        Args:
-            value: The value to write to the pin. Can be either `1` to turn on the pin or `0` to turn it off.
-        """
-        if value not in (0, 1):
-            raise ValueError('Cannot write a value other than 0 or 1 to a Pin')
-        self.pig.write(self.pin, value)
-
-
-class PWMOutput(Pin):
-    """ A pin configured to output a PWM signal. Can be configured to use either a hardware-generated or
-    software-generated signal. Overrides parent methods read() and write().
-    """
-    _DEFAULT_FREQUENCY = 20000
-    _DEFAULT_SOFT_FREQ = 2000
-    _HARDWARE_PWM_PINS = (12, 13, 18, 19)
-
-    def __init__(self, pin, initial_duty=0, frequency=None, pig=None):
-        """ Inherits attributes from parent Pin.
-
-        Args:
-            pin (int): The number of the pin to use. Hardware PWM pins are 12, 13, 18, and 19.
-            initial_duty (float): The initial duty cycle of the pin. Must be between 0 and 1.
-            frequency (float): The PWM frequency to use.
-            pig (PigpioConnection): pigpiod connection to use; if not specified, a new one is established
-        """
-        super().__init__(pin, pig)
-        if self.pin not in self._HARDWARE_PWM_PINS:
-            self.hardware_enabled = False
-            frequency = self._DEFAULT_SOFT_FREQ if frequency is None else frequency
-            raise RuntimeWarning(
-                'PWMOutput called on pin {} but that is not a PWM channel.',
-                'Available frequencies will be limited.'.format(self.pin))
-        else:
-            self.hardware_enabled = True
-            frequency = self._DEFAULT_FREQUENCY if frequency is None else frequency
-        self.__pwm(frequency, initial_duty)
-
-    @property
-    @pigpio_command
-    def frequency(self) -> float:
-        """ Return the current PWM frequency active on the pin."""
-        return self.pig.get_PWM_frequency(self.pin)
-
-    @frequency.setter
-    def frequency(self, new_frequency):
-        """ TODO: extend exception handling/logging to this
-        Note: pigpio.pi.hardware_PWM() returns 0 if OK and an error code otherwise.
-        - Tries to write hardware PWM if hardware_enabled
-        - If that fails, or if not hardware_enabled, tries to write software PWM instead.
-
-        Args:
-            new_frequency (float): A new PWM frequency to use.
-            """
-        self.__pwm(new_frequency, self._duty())
-
-    @property
-    @pigpio_command
-    def duty(self) -> float:
-        """ Returns the PWM duty cycle (pulled straight from pigpiod) mapped to the range [0-1] """
-        return self.pig.get_PWM_dutycycle(self.pin) / self.pig.get_PWM_range(self.pin)
-
-    @pigpio_command
-    def _duty(self) -> int:
-        """ Returns the pigpio integer representation of the duty cycle."""
-        return self.pig.get_PWM_dutycycle(self.pin)
-
-    @duty.setter
-    @pigpio_command
-    def duty(self, duty_cycle):
-        """
-        Args:
-            duty_cycle (float): The PWM duty cycle to set. Must be between 0 and 1.
-        """
-        if not 0 <= duty_cycle <= 1:
-            raise ValueError('Duty cycle must be between 0 and 1')
-        self.__pwm(self.frequency, int(duty_cycle * self.pig.get_PWM_range(self.pin)))
-
-    def read(self) -> float:
-        """ Overridden to return duty cycle instead of reading the value on the pin."""
-        return self.duty
-
-    def write(self, value):
-        """ Overridden to write duty cycle.
-
-        Args:
-            value (float): See `PWMOutput.duty`
-        """
-        self.duty = value
-
-    def __pwm(self, frequency, duty):
-        """ Description:
-        -If hardware_enabled is True, start a hardware pwm with the requested duty.
-        -Otherwise (or if setting a hardware pwm fails and hardware_enabled is write to False),
-         write a software pwm in the same manner.
-
-        Args:
-            frequency: A new PWM frequency to use.
-            duty (int): A pigpio integer representation of duty cycle
-        """
-        if self.hardware_enabled:
-            self.__hardware_pwm(frequency, duty)
-        if not self.hardware_enabled:
-            self.__software_pwm(frequency, duty)
-
-    @pigpio_command
-    def __hardware_pwm(self, frequency, duty):
-        """ Used for pins where hardware pwm is available.
-        -Tries to write a hardware pwm. result == 0 if it succeeds.
-        -Sets hardware_enabled flag to indicate success or failure
-
-        Args:
-            frequency: A new PWM frequency to use.
-            duty (int): A pigpio integer representation of duty cycle
-        """
-        # print('pin: %3.0d freq: %5.0d duty: %4.2f'%(self.pin,frequency,duty))
-        result = self.pig.hardware_PWM(self.pin, frequency, duty)
-        if result != 0:
-            self.hardware_enabled = False
-            raise RuntimeWarning(
-                'Failed to start hardware PWM with frequency {} on pin {}. Error: {}'.format(
-                    frequency,
-                    self.pin,
-                    error_text(result)
-                )
-            )
-        else:
-            self.hardware_enabled = True
-
-    @pigpio_command
-    def __software_pwm(self, frequency, duty):
-        """ Used for pins where hardware PWM is NOT available.
-
-        Args:
-            frequency: A new PWM frequency to use.
-            duty (int): A pigpio integer representation of duty cycle
-        """
-        self.pig.set_PWM_dutycycle(self.pin, duty)
-        realized_frequency = self.pig.set_PWM_frequency(self.pin, frequency)
-        if frequency != realized_frequency:
-            raise RuntimeWarning(
-                'A PWM frequency of {} was requested but the best that could be done was {}'.format(
-                    frequency,
-                    realized_frequency
-                )
-            )
-        self.hardware_enabled = False
+import sys
+import platform
+if 'pytest' in sys.modules or platform.machine() == 'x86_64':
+    class pigpio_mock(object):
+        class pi_mock(object):
+            def __init__(self, *args, **kwargs):
+                pass
+
+        class error_text_mock(object):
+            def __init__(self, *args, **kwargs):
+                pass
+
+        def __init__(self, *args, **kwargs):
+            self.pi = self.pi_mock(*args, **kwargs)
+            self.error_text = self.error_text_mock(*args, **kwargs)
+
+
+    pigpio = pigpio_mock()
+    error_text = pigpio.error_text
+
+else:
+    from pigpio import error_text
+
+from vent.io.devices import IODeviceBase
+from vent.common.fashion import pigpio_command
+
+
+class Pin(IODeviceBase):
+    """ Base Class wrapping pigpio methods for interacting with GPIO pins on
+    the raspberry pi. Subclasses include InputPin, OutputPin; along with
+    any specialized pins or specific devices defined in vent.io.actuators
+    & vent.io.sensors (note: actuators and sensors do not need to be tied
+    to a GPIO pin and may instead be interfaced through an ADC or I2C).
+
+    This is an abstract base class. The subclasses InputPin and
+    OutputPin extend Pin into a usable form.
+    """
+    _PIGPIO_MODES = {'INPUT': 0,
+                     'OUTPUT': 1,
+                     'ALT5': 2,
+                     'ALT4': 3,
+                     'ALT0': 4,
+                     'ALT1': 5,
+                     'ALT2': 6,
+                     'ALT3': 7}
+
+    def __init__(self, pin, pig=None):
+        """ Inherits attributes and methods from IODeviceBase.
+
+        Args:
+            pin (int): The number of the pin to use
+            pig (PigpioConnection): pigpiod connection to use; if not specified, a new one is established
+        """
+        super().__init__(pig)
+        self.pin = pin
+
+    @property
+    @pigpio_command
+    def mode(self) -> str:
+        """ The currently active pigpio mode of the pin."""
+        return dict(map(reversed, self._PIGPIO_MODES.items()))[self.pig.get_mode(self.pin)]
+
+    @mode.setter
+    @pigpio_command
+    def mode(self, mode):
+        """ Performs validation on requested mode, then sets the mode. Raises runtime error if something goes wrong.
+
+        Args:
+            mode (str): A mode in _PIGPIO_MODES
+        """
+        if mode not in self._PIGPIO_MODES.keys():
+            raise ValueError("Pin mode must be one of: {}".format(self._PIGPIO_MODES.keys()))
+        result = self.pig.set_mode(self.pin, self._PIGPIO_MODES[mode])
+        if result != 0:
+            raise RuntimeError('Failed to write mode {} on pin {}'.format(mode, self.pin))
+
+    def toggle(self):
+        """ If pin is on, turn it off. If it's off, turn it on. Do not raise a warning when pin is read in this way."""
+        self.write(not self.read())
+
+    @pigpio_command
+    def read(self) -> int:
+        """ Returns the value of the pin: usually 0 or 1 but can be overridden by subclass."""
+        return self.pig.read(self.pin)
+
+    @pigpio_command
+    def write(self, value):
+        """ Sets the value of the Pin. Usually 0 or 1 but behavior differs for some subclasses.
+
+        Args:
+            value: The value to write to the pin. Can be either `1` to turn on the pin or `0` to turn it off.
+        """
+        if value not in (0, 1):
+            raise ValueError('Cannot write a value other than 0 or 1 to a Pin')
+        self.pig.write(self.pin, value)
+
+
+class PWMOutput(Pin):
+    """ A pin configured to output a PWM signal. Can be configured to use either a hardware-generated or
+    software-generated signal. Overrides parent methods read() and write().
+    """
+    _DEFAULT_FREQUENCY = 20000
+    _DEFAULT_SOFT_FREQ = 2000
+    _HARDWARE_PWM_PINS = (12, 13, 18, 19)
+
+    def __init__(self, pin, initial_duty=0, frequency=None, pig=None):
+        """ Inherits attributes from parent Pin.
+
+        Args:
+            pin (int): The number of the pin to use. Hardware PWM pins are 12, 13, 18, and 19.
+            initial_duty (float): The initial duty cycle of the pin. Must be between 0 and 1.
+            frequency (float): The PWM frequency to use.
+            pig (PigpioConnection): pigpiod connection to use; if not specified, a new one is established
+        """
+        super().__init__(pin, pig)
+        if self.pin not in self._HARDWARE_PWM_PINS:
+            self.hardware_enabled = False
+            frequency = self._DEFAULT_SOFT_FREQ if frequency is None else frequency
+            raise RuntimeWarning(
+                'PWMOutput called on pin {} but that is not a PWM channel.',
+                'Available frequencies will be limited.'.format(self.pin))
+        else:
+            self.hardware_enabled = True
+            frequency = self._DEFAULT_FREQUENCY if frequency is None else frequency
+        self.__pwm(frequency, initial_duty)
+
+    @property
+    @pigpio_command
+    def frequency(self) -> float:
+        """ Return the current PWM frequency active on the pin."""
+        return self.pig.get_PWM_frequency(self.pin)
+
+    @frequency.setter
+    def frequency(self, new_frequency):
+        """ TODO: extend exception handling/logging to this
+        Note: pigpio.pi.hardware_PWM() returns 0 if OK and an error code otherwise.
+        - Tries to write hardware PWM if hardware_enabled
+        - If that fails, or if not hardware_enabled, tries to write software PWM instead.
+
+        Args:
+            new_frequency (float): A new PWM frequency to use.
+            """
+        self.__pwm(new_frequency, self._duty())
+
+    @property
+    @pigpio_command
+    def duty(self) -> float:
+        """ Returns the PWM duty cycle (pulled straight from pigpiod) mapped to the range [0-1] """
+        return self.pig.get_PWM_dutycycle(self.pin) / self.pig.get_PWM_range(self.pin)
+
+    @pigpio_command
+    def _duty(self) -> int:
+        """ Returns the pigpio integer representation of the duty cycle."""
+        return self.pig.get_PWM_dutycycle(self.pin)
+
+    @duty.setter
+    @pigpio_command
+    def duty(self, duty_cycle):
+        """
+        Args:
+            duty_cycle (float): The PWM duty cycle to set. Must be between 0 and 1.
+        """
+        if not 0 <= duty_cycle <= 1:
+            raise ValueError('Duty cycle must be between 0 and 1')
+        self.__pwm(self.frequency, int(duty_cycle * self.pig.get_PWM_range(self.pin)))
+
+    def read(self) -> float:
+        """ Overridden to return duty cycle instead of reading the value on the pin."""
+        return self.duty
+
+    def write(self, value):
+        """ Overridden to write duty cycle.
+
+        Args:
+            value (float): See `PWMOutput.duty`
+        """
+        self.duty = value
+
+    def __pwm(self, frequency, duty):
+        """ Description:
+        -If hardware_enabled is True, start a hardware pwm with the requested duty.
+        -Otherwise (or if setting a hardware pwm fails and hardware_enabled is write to False),
+         write a software pwm in the same manner.
+
+        Args:
+            frequency: A new PWM frequency to use.
+            duty (int): A pigpio integer representation of duty cycle
+        """
+        if self.hardware_enabled:
+            self.__hardware_pwm(frequency, duty)
+        if not self.hardware_enabled:
+            self.__software_pwm(frequency, duty)
+
+    @pigpio_command
+    def __hardware_pwm(self, frequency, duty):
+        """ Used for pins where hardware pwm is available.
+        -Tries to write a hardware pwm. result == 0 if it succeeds.
+        -Sets hardware_enabled flag to indicate success or failure
+
+        Args:
+            frequency: A new PWM frequency to use.
+            duty (int): A pigpio integer representation of duty cycle
+        """
+        # print('pin: %3.0d freq: %5.0d duty: %4.2f'%(self.pin,frequency,duty))
+        result = self.pig.hardware_PWM(self.pin, frequency, duty)
+        if result != 0:
+            self.hardware_enabled = False
+            raise RuntimeWarning(
+                'Failed to start hardware PWM with frequency {} on pin {}. Error: {}'.format(
+                    frequency,
+                    self.pin,
+                    error_text(result)
+                )
+            )
+        else:
+            self.hardware_enabled = True
+
+    @pigpio_command
+    def __software_pwm(self, frequency, duty):
+        """ Used for pins where hardware PWM is NOT available.
+
+        Args:
+            frequency: A new PWM frequency to use.
+            duty (int): A pigpio integer representation of duty cycle
+        """
+        self.pig.set_PWM_dutycycle(self.pin, duty)
+        realized_frequency = self.pig.set_PWM_frequency(self.pin, frequency)
+        if frequency != realized_frequency:
+            raise RuntimeWarning(
+                'A PWM frequency of {} was requested but the best that could be done was {}'.format(
+                    frequency,
+                    realized_frequency
+                )
+            )
+        self.hardware_enabled = False