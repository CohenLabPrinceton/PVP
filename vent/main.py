#!/usr/bin/env python
import argparse
import sys
import os
import time
from vent import prefs
import vent.io as io

from vent.gui.main import launch_gui
from vent.coordinator.coordinator import get_coordinator


def parse_cmd_args():
    parser = argparse.ArgumentParser()
    # TODO: maybe we should add a mode without UI display, so this would only have command line interface?
    parser.add_argument('--simulation',
                        help='run as simulation using virtual sensors and actuators (default: False)',
                        action='store_true')
    parser.add_argument('--single_process',
                        help='running UI and coordinator within one process (default: False)',
                        action='store_true')
    parser.add_argument('--default_controls',
                        help='set default ControlValues on start (default: False).',
                        action='store_true')
    return parser.parse_args()

def set_valves_save_position():
    print("Terminating program; closing vents...")
    if not args.simulation:
        time.sleep(0.01)
        HAL = io.Hal( config_file = 'vent/io/config/devices.ini')
        for i in range(10):
            HAL.setpoint_in = 0
            HAL.setpoint_ex = 1 
            time.sleep(0.01)
    else:
        print("Terminating simulation.")

def main():
    args = parse_cmd_args()
<<<<<<< HEAD
    coordinator = get_coordinator(single_process=args.single_process, sim_mode=args.simulation)
    app, gui = launch_gui(coordinator, args.default_controls)
    sys.exit(app.exec_())


=======
    try:
        coordinator = get_coordinator(single_process=args.single_process, sim_mode=args.simulation)
        app, gui = launch_gui(coordinator)
        sys.exit(app.exec_())
    finally:
        set_valves_to_save_position()
        print("...done")
        
>>>>>>> ecb71887
    # TODO: gui.main(ui_control_module)

    # TODO: use signal for mor flexible termination, e.g.
    # signal.signal(signal.SIGINT, set_valves_to_save_position)   # Keyboard interrupt
    # signal.signal(signal.SIGTERM, set_valves_to_save_position)  # Termination signal


if __name__ == '__main__':
    main()<|MERGE_RESOLUTION|>--- conflicted
+++ resolved
@@ -31,29 +31,21 @@
         HAL = io.Hal( config_file = 'vent/io/config/devices.ini')
         for i in range(10):
             HAL.setpoint_in = 0
-            HAL.setpoint_ex = 1 
+            HAL.setpoint_ex = 1
             time.sleep(0.01)
     else:
         print("Terminating simulation.")
 
 def main():
     args = parse_cmd_args()
-<<<<<<< HEAD
-    coordinator = get_coordinator(single_process=args.single_process, sim_mode=args.simulation)
-    app, gui = launch_gui(coordinator, args.default_controls)
-    sys.exit(app.exec_())
-
-
-=======
     try:
         coordinator = get_coordinator(single_process=args.single_process, sim_mode=args.simulation)
-        app, gui = launch_gui(coordinator)
+        app, gui = launch_gui(coordinator, args.default_controls)
         sys.exit(app.exec_())
     finally:
         set_valves_to_save_position()
-        print("...done")
-        
->>>>>>> ecb71887
+
+
     # TODO: gui.main(ui_control_module)
 
     # TODO: use signal for mor flexible termination, e.g.
